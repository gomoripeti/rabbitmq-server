--- conflicted
+++ resolved
@@ -20,11 +20,6 @@
 
 -export([dispatcher/0, web_ui/0]).
 
-<<<<<<< HEAD
-dispatcher() -> [{["top", node],    rabbit_top_wm_processes, []},
-                 {["process", pid], rabbit_top_wm_process, []}].
-=======
-dispatcher() -> [{["processes"],      rabbit_top_wm_processes, []},
-                 {["processes", pid], rabbit_top_wm_process, []}].
->>>>>>> 869928ab
+dispatcher() -> [{["top",     node], rabbit_top_wm_processes, []},
+                 {["process", pid],  rabbit_top_wm_process, []}].
 web_ui()     -> [{javascript, <<"top.js">>}].