--- conflicted
+++ resolved
@@ -48,28 +48,6 @@
     case rabbit_net:connection_string(Sock0, inbound) of
         {ok, ConnStr} ->
             log(info, "accepting MQTT connection (~s)~n", [ConnStr]),
-<<<<<<< HEAD
-                case SockTransform(Sock0) of
-                    {ok, Sock} ->
-                        rabbit_alarm:register(self(), {?MODULE, conserve_resources, []}),
-                        ProcessorState = rabbit_mqtt_processor:initial_state(Sock),
-                        {noreply,
-                         control_throttle(
-                           #state{socket           = Sock,
-                                  conn_name        = ConnStr,
-                                  await_recv       = false,
-                                  connection_state = running,
-                                  keepalive        = {none, none},
-                                  keepalive_sup    = KeepaliveSup,
-                                  conserve         = false,
-                                  parse_state      = rabbit_mqtt_frame:initial_state(),
-                                  proc_state       = ProcessorState }),
-                         hibernate};
-                    {error, Reason} ->
-                        rabbit_net:fast_close(Sock0),
-                        {stop, {network_error, Reason}, undefined}
-                end;
-=======
             case SockTransform(Sock0) of
                 {ok, Sock} ->
                     rabbit_alarm:register(self(), {?MODULE, conserve_resources, []}),
@@ -90,7 +68,6 @@
                     rabbit_net:fast_close(Sock0),
                     {stop, {network_error, Reason}, undefined}
             end;
->>>>>>> cc7f9cb5
         {error, enotconn} ->
             rabbit_net:fast_close(Sock0),
             {stop, shutdown, undefined};
