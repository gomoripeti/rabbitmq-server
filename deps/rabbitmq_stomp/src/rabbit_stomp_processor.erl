--- conflicted
+++ resolved
@@ -988,60 +988,22 @@
 
 ensure_endpoint(source, EndPoint, {_, _, Headers, _} = Frame, Channel, State) ->
     Params =
-<<<<<<< HEAD
-        case rabbit_stomp_frame:boolean_header(
-               Frame, ?HEADER_PERSISTENT, false) of
-            true ->
-                [{subscription_queue_name_gen,
-                  fun () ->
-                          {ok, Id} = rabbit_stomp_frame:header(Frame, ?HEADER_ID),
-                          {_, Name} = rabbit_routing_util:parse_routing(EndPoint),
-                          list_to_binary(
-                            rabbit_stomp_util:subscription_queue_name(Name,
-                                                                      Id))
-                  end}] ++ rabbit_stomp_util:build_params(EndPoint, Headers);
-            false ->
-                [{subscription_queue_name_gen,
-                  fun () ->
-                          Id = rabbit_guid:gen_secure(),
-                          {_, Name} = rabbit_routing_util:parse_routing(EndPoint),
-                          list_to_binary(
-                            rabbit_stomp_util:subscription_queue_name(Name,
-                                                                      Id))
-                  end}] ++ rabbit_stomp_util:build_params(EndPoint, Headers)
-        end,
-    Arguments = rabbit_stomp_util:build_arguments(Headers),
-    rabbit_routing_util:ensure_endpoint(source,
-                                        Channel,
-                                        EndPoint,
-                                        [Arguments | Params],
-                                        State);
-
-ensure_endpoint(Direction, EndPoint, {_, _, Headers, _}, Channel, State) ->
-    Params = rabbit_stomp_util:build_params(EndPoint, Headers),
-    Arguments = rabbit_stomp_util:build_arguments(Headers),
-    rabbit_routing_util:ensure_endpoint(Direction,
-                                        Channel,
-                                        EndPoint,
-                                        [Arguments | Params],
-                                        State).
-
-=======
         [{subscription_queue_name_gen,
           fun () ->
               Id = build_subscription_id(Frame),
               {_, Name} = rabbit_routing_util:parse_routing(EndPoint),
               list_to_binary(rabbit_stomp_util:subscription_queue_name(Name, Id, Frame))
-          end},
-          {durable, rabbit_stomp_frame:boolean_header(Frame, ?HEADER_PERSISTENT, false)}],
+          end
+         }] ++ rabbit_stomp_util:build_params(EndPoint, Headers),
     Arguments = rabbit_stomp_util:build_arguments(Headers),
     rabbit_routing_util:ensure_endpoint(source, Channel, EndPoint,
                                         [Arguments | Params], State);
 
-ensure_endpoint(Direction, Endpoint, {_, _, Headers, _}, Channel, State) ->
+ensure_endpoint(Direction, EndPoint, {_, _, Headers, _}, Channel, State) ->
+    Params = rabbit_stomp_util:build_params(EndPoint, Headers),
     Arguments = rabbit_stomp_util:build_arguments(Headers),
-    rabbit_routing_util:ensure_endpoint(Direction, Channel, Endpoint,
-                                        [Arguments], State).
+    rabbit_routing_util:ensure_endpoint(Direction, Channel, EndPoint,
+                                        [Arguments | Params], State).
 
 build_subscription_id(Frame) ->
     case rabbit_stomp_frame:boolean_header(Frame, ?HEADER_PERSISTENT, false) of
@@ -1051,7 +1013,6 @@
         false ->
             rabbit_guid:gen_secure()
     end.
->>>>>>> 4e21f51b
 
 %%----------------------------------------------------------------------------
 %% Success/error handling
