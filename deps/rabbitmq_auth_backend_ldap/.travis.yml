# vim:sw=2:et:

sudo: false
language: erlang
notifications:
  email:
    - alerts@rabbitmq.com
addons:
  apt:
    sources:
      - sourceline: deb https://packages.erlang-solutions.com/ubuntu trusty contrib
        key_url: https://packages.erlang-solutions.com/ubuntu/erlang_solutions.asc
    packages:
      - awscli
      # Use Elixir from Erlang Solutions. The provided Elixir is
      # installed with kiex but is old. We also can't use kiex to
      # install a newer one because of GitHub API rate limiting.
      - elixir=1.4.5-1
cache:
  apt: true
env:
  global:
    - secure: S0N4NmNvsfbdfxe78MCxPFXX1NXhbpG4FVViCPTdKJUQHaWsaHnAUke95ItXUVB5i5ct3ogxNZk0fYXdbIjMgI/cS4L+/ASJ4MhhdddM80lwPjdbgC6+AXzM5ncYbdLqjZlKM5If4VnL7LqVK9G3PxavuuGTi8Idnn57CWtrI3g=
    - secure: C3B5R4FQ8iePMzhqq75BY2E2FVD1rZPAzTgEhZ+psgPvioyjXRIriHpFOMrqwQcPPpjdsHizpuSG9/SNHtjitw7uCB/Rnh8cyTnukZf7U4xPM37vKGq4HTYN8ABxjPyQGCWbS6TRXOf4Acp5qw8U87hmGmOlskTmnFinciAIvKA=

otp_release:
  - "19.3"
  - "20.1"

before_script:
  # The checkout made by Travis is a "detached HEAD" and branches
  # information is missing. Our Erlang.mk's git_rmq fetch method relies
  # on it, so we need to restore it.
  #
<<<<<<< HEAD
  # We simply fetch master and, if it exists, v3.7.x branches. A branch
=======
  # We simply fetch master and, if it exists, v3.8.x branches. A branch
>>>>>>> 05e262ab
  # is created, pointing to the detached HEAD.
  - |
    git checkout -B "${TRAVIS_TAG:-${TRAVIS_BRANCH}}"
    git remote add upstream https://github.com/$TRAVIS_REPO_SLUG.git
<<<<<<< HEAD
    git fetch upstream v3.7.x:v3.7.x || :
=======
    git fetch upstream v3.8.x:v3.8.x || :
>>>>>>> 05e262ab
    git fetch upstream master:master || :
  # Make sure we use Elixir from Erlang Solutions and not kiex.
  - |
    echo YES | kiex implode
    elixir --version
    elixir --version | grep -q 'Elixir 1.4.5'

script:
  - make xref

after_failure:
  - |
    cd "$TRAVIS_BUILD_DIR"
    if test -d logs && test "$AWS_ACCESS_KEY_ID" && test "$AWS_SECRET_ACCESS_KEY"; then
      archive_name="$(basename "$TRAVIS_REPO_SLUG")-$TRAVIS_JOB_NUMBER"

      tar -c --transform "s/^logs/${archive_name}/" -f - logs | \
        xz > "${archive_name}.tar.xz"

      aws s3 cp "${archive_name}.tar.xz" s3://server-release-pipeline/travis-ci-logs/ \
        --region eu-west-1 \
        --acl public-read
    fi<|MERGE_RESOLUTION|>--- conflicted
+++ resolved
@@ -32,20 +32,12 @@
   # information is missing. Our Erlang.mk's git_rmq fetch method relies
   # on it, so we need to restore it.
   #
-<<<<<<< HEAD
-  # We simply fetch master and, if it exists, v3.7.x branches. A branch
-=======
   # We simply fetch master and, if it exists, v3.8.x branches. A branch
->>>>>>> 05e262ab
   # is created, pointing to the detached HEAD.
   - |
     git checkout -B "${TRAVIS_TAG:-${TRAVIS_BRANCH}}"
     git remote add upstream https://github.com/$TRAVIS_REPO_SLUG.git
-<<<<<<< HEAD
-    git fetch upstream v3.7.x:v3.7.x || :
-=======
     git fetch upstream v3.8.x:v3.8.x || :
->>>>>>> 05e262ab
     git fetch upstream master:master || :
   # Make sure we use Elixir from Erlang Solutions and not kiex.
   - |
