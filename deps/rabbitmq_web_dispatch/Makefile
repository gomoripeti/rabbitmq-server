PROJECT = rabbitmq_web_dispatch

<<<<<<< HEAD
DEPS = cowboy
dep_cowboy_commit = 1.0.3

# FIXME: Add Ranch as a BUILD_DEPS to be sure the correct version is picked.
# See rabbitmq-components.mk.
BUILD_DEPS += ranch

TESTS_DEPS = amqp_client
=======
DEPS = mochiweb webmachine
TEST_DEPS = rabbit amqp_client
>>>>>>> aaed0540

DEP_PLUGINS = rabbit_common/mk/rabbitmq-plugin.mk

# FIXME: Use erlang.mk patched for RabbitMQ, while waiting for PRs to be
# reviewed and merged.

ERLANG_MK_REPO = https://github.com/rabbitmq/erlang.mk.git
ERLANG_MK_COMMIT = rabbitmq-tmp

include rabbitmq-components.mk
include erlang.mk<|MERGE_RESOLUTION|>--- conflicted
+++ resolved
@@ -1,6 +1,5 @@
 PROJECT = rabbitmq_web_dispatch
 
-<<<<<<< HEAD
 DEPS = cowboy
 dep_cowboy_commit = 1.0.3
 
@@ -8,11 +7,7 @@
 # See rabbitmq-components.mk.
 BUILD_DEPS += ranch
 
-TESTS_DEPS = amqp_client
-=======
-DEPS = mochiweb webmachine
 TEST_DEPS = rabbit amqp_client
->>>>>>> aaed0540
 
 DEP_PLUGINS = rabbit_common/mk/rabbitmq-plugin.mk
 
