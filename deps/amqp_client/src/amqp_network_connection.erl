--- conflicted
+++ resolved
@@ -91,12 +91,14 @@
 handle_cast({method, Method, Content}, State) ->
     handle_method(Method, Content, State).
 
-%% This is received after we have sent 'connection.close' to the server
-%% but timed out waiting for 'connection.close_ok' back
-<<<<<<< HEAD
-handle_info(timeout_waiting_for_close_ok = Msg,
-            State = #state{closing = Closing}) ->
-    {stop, {Msg, closing_to_reason(Closing)}, State};
+handle_info(timeout_waiting_for_close_ok, State = #state{closing = Closing}) ->
+    #closing{phase = wait_close_ok} = Closing, % assertion
+    {stop, {timeout_waiting_for_close_ok, closing_to_reason(Closing)}, State};
+handle_info(socket_closing_timeout, State = #state{closing = Closing}) ->
+    #closing{phase = wait_socket_close} = Closing, % assertion
+    {stop, {socket_closing_timeout, closing_to_reason(Closing)}, State};
+handle_info(socket_closed, State) ->
+    handle_socket_closed(State);
 handle_info({hard_error_in_channel, Pid, Reason}, State) ->
     ?LOG_WARN("Connection (~p) closing: channel (~p) received hard error ~p "
               "from server~n", [self(), Pid, Reason]),
@@ -105,21 +107,6 @@
     {noreply, set_closing_state(abrupt, internal_error_closing(), State)};
 handle_info(all_channels_terminated, State) ->
     {noreply, all_channels_terminated(State)}.
-=======
-handle_info(timeout_waiting_for_close_ok, State = #state{closing = Closing}) ->
-    #closing{phase = wait_close_ok} = Closing, % assertion
-    {stop, {timeout_waiting_for_close_ok, closing_to_reason(Closing)}, State};
-%% This is received when the main reader has not sent socket_closed in time
-handle_info(socket_closing_timeout, State = #state{closing = Closing}) ->
-    #closing{phase = wait_socket_close} = Closing, % assertion
-    {stop, {socket_closing_timeout, closing_to_reason(Closing)}, State};
-%% Received from main reader
-handle_info(socket_closed, State) ->
-    handle_socket_closed(State);
-%% DOWN signals from channels
-handle_info({'DOWN', _, process, Pid, Reason}, State) ->
-    handle_channel_exit(Pid, Reason, State).
->>>>>>> afd344bf
 
 terminate(_Reason, #state{sup = Sup}) ->
     [CTSup] = supervisor2:find_child(Sup, connection_type_sup),
@@ -133,29 +120,11 @@
 %%---------------------------------------------------------------------------
 
 handle_command({open_channel, ProposedNumber}, _From,
-<<<<<<< HEAD
                State = #state{sup = Sup, sock = Sock}) ->
     MainReader = amqp_infra_sup:child(Sup, main_reader),
     Reply = amqp_channel_util:open_channel(Sup, ProposedNumber, network,
                                            [Sock, MainReader]),
     {reply, Reply, State};
-=======
-               State = #state{sup = Sup,
-                              sock = Sock,
-                              channels = Channels,
-                              max_channel = MaxChannel}) ->
-    [CTSup] = supervisor2:find_child(Sup, connection_type_sup),
-    [MainReader] = supervisor2:find_child(CTSup, main_reader),
-    try amqp_channel_util:open_channel(Sup, ProposedNumber, MaxChannel,
-                                       [Sock, MainReader], Channels) of
-        {ChannelPid, NewChannels} ->
-            {reply, ChannelPid, State#state{channels = NewChannels}}
-    catch
-        error:out_of_channel_numbers = Error ->
-            {reply, {Error, MaxChannel}, State}
-    end;
-
->>>>>>> afd344bf
 handle_command({close, #'connection.close'{} = Close}, From, State) ->
     {noreply, set_closing_state(flush, #closing{reason = app_initiated_close,
                                                 close = Close,
@@ -193,9 +162,8 @@
 i(supervisor,        State) -> State#state.sup;
 i(max_channel,       State) -> State#state.max_channel;
 i(heartbeat,         State) -> State#state.heartbeat;
-i(num_channels, #state{sup = Sup}) ->
-    ChMgr = amqp_infra_sup:child(Sup, channels_manager),
-    amqp_channels_manager:num_channels(ChMgr);
+i(num_channels,      State) ->
+    amqp_channels_manager:num_channels(State#state.channels_manager);
 i(Item, _State) ->
     throw({bad_argument, Item}).
 
@@ -256,33 +224,19 @@
     end,
     NewState.
 
-signal_connection_closing(ChannelCloseType, #state{sup = Sup,
+signal_connection_closing(ChannelCloseType, #state{channels_manager = ChMgr,
                                                    closing = Closing}) ->
-    ChMgr = amqp_infra_sup:child(Sup, channels_manager),
     amqp_channels_manager:signal_connection_closing(ChMgr, ChannelCloseType,
                                                     closing_to_reason(Closing)).
 
-<<<<<<< HEAD
-all_channels_terminated(State = #state{sup = Sup, closing = Closing}) ->
+all_channels_terminated(#state{writer = Writer, closing = Closing} = State) ->
     #state{closing = #closing{}} = State, % assertion
-    #closing{reason = Reason, close = Close} = Closing,
-    case Reason of
-        server_initiated_close ->
-             amqp_channel_util:do(network, Sup, #'connection.close_ok'{}, none),
-            MainReader = amqp_infra_sup:child(Sup, main_reader),
-            erlang:send_after(?SOCKET_CLOSING_TIMEOUT, MainReader,
-=======
-%% The all_channels_closed_event is called when all channels have been closed
-%% after the connection broadcasts a connection_closing message to all channels
-all_channels_closed_event(#state{writer0 = Writer,
-                                 closing = Closing} = State) ->
     #closing{reason = Reason, close = Close} = Closing,
     case Reason of
         server_initiated_close ->
             amqp_channel_util:do(network, Writer, #'connection.close_ok'{},
                                  none),
             erlang:send_after(?SOCKET_CLOSING_TIMEOUT, self(),
->>>>>>> afd344bf
                               socket_closing_timeout),
             State#state{closing = Closing#closing{phase = wait_socket_close}};
         _ ->
@@ -309,7 +263,6 @@
     {stop, closing_to_reason(Closing), State};
 handle_socket_closed(State) ->
     {stop, socket_closed_unexpectedly, State}.
-
 %%---------------------------------------------------------------------------
 %% Handshake
 %%---------------------------------------------------------------------------
@@ -345,36 +298,11 @@
 
 handshake(State0 = #state{sock = Sock}) ->
     ok = rabbit_net:send(Sock, ?PROTOCOL_HEADER),
-<<<<<<< HEAD
-    start_infrastructure_pre_hs(State0),
-    State1 = network_handshake(State0),
-    start_infrastructure_post_hs(State1),
-    State1.
-
-network_handshake(State = #state{sup = Sup,
-                                 params = Params}) ->
-=======
-    State1 = start_infrastructure(State0),
+    State1 = start_infrastructure_pre_hs(State0),
     State2 = network_handshake(State1),
-    start_heartbeat(State2),
-    State2.
-
-start_infrastructure(State = #state{sup = Sup, sock = Sock}) ->
-    {ok, CTSup} = supervisor2:start_child(Sup,
-        {connection_type_sup, {amqp_connection_type_sup,
-                               start_link_network, [Sock, self()]},
-         permanent, infinity, supervisor, [amqp_connection_type_sup]}),
-    [MainReader, Framing0, Writer0] =
-        [hd(supervisor2:find_child(CTSup, Child)) ||
-            Child <- [main_reader, framing, writer]],
-    [ChannelSupSup] = supervisor2:find_child(Sup, channel_sup_sup),
-    State#state{main_reader = MainReader,
-                framing0 = Framing0,
-                writer0 = Writer0,
-                channel_sup_sup = ChannelSupSup}.
+    start_infrastructure_post_hs(State2).
 
 network_handshake(State = #state{writer0 = Writer, params = Params}) ->
->>>>>>> afd344bf
     Start = handshake_recv(),
     #'connection.start'{server_properties = ServerProperties} = Start,
     ok = check_version(Start),
@@ -396,30 +324,29 @@
                 heartbeat = Heartbeat,
                 server_properties = ServerProperties}.
 
-<<<<<<< HEAD
-start_infrastructure_pre_hs(#state{sup = Sup, sock = Sock}) ->
-    InfraChildren =
-        amqp_channel_util:channel_infrastructure_children(
-                network, self(), 0, [Sock, none]),
-    {all_ok, _} = amqp_infra_sup:start_children(Sup, InfraChildren),
-    MainReaderChild = {worker, main_reader,
-                       {amqp_main_reader, start_link, [Sock]}},
-    {ok, _} = amqp_infra_sup:start_child(Sup, MainReaderChild),
-    ok.
-
-start_infrastructure_post_hs(#state{sup = Sup,
+start_infrastructure_pre_hs(State = #state{sup = Sup, sock = Sock}) ->
+    {ok, CTSup} = supervisor2:start_child(Sup,
+        {connection_type_sup, {amqp_connection_type_sup,
+                               start_link_network, [Sock, self()]},
+         permanent, infinity, supervisor, [amqp_connection_type_sup]}),
+    [MainReader, Framing0, Writer0] =
+        [hd(supervisor2:find_child(CTSup, Child)) ||
+            Child <- [main_reader, framing, writer]],
+    [ChannelSupSup] = supervisor2:find_child(Sup, channel_sup_sup),
+    State#state{main_reader = MainReader,
+                framing0 = Framing0,
+                writer0 = Writer0,
+                channel_sup_sup = ChannelSupSup}.
+
+start_infrastructure_post_hs(State = #state{sup = Sup,
                              sock = Sock,
                              heartbeat = Heartbeat,
                              max_channel = MaxChannel}) ->
     rabbit_heartbeat:start_heartbeat(Sup, Sock, Heartbeat),
     ChannelsManagerChild = {worker, channels_manager,
                             {amqp_channels_manager, start_link, [MaxChannel]}},
-    amqp_infra_sup:start_child(Sup, ChannelsManagerChild).
-=======
-start_heartbeat(#state{sup = Sup, sock = Sock, heartbeat = Heartbeat}) ->
-    [CTSup] = supervisor2:find_child(Sup, connection_type_sup),
-    rabbit_heartbeat:start_heartbeat(CTSup, Sock, Heartbeat).
->>>>>>> afd344bf
+    amqp_infra_sup:start_child(Sup, ChannelsManagerChild),
+    State.
 
 check_version(#'connection.start'{version_major = ?PROTOCOL_VERSION_MAJOR,
                                   version_minor = ?PROTOCOL_VERSION_MINOR}) ->
