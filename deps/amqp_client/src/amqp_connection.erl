--- conflicted
+++ resolved
@@ -32,15 +32,8 @@
 -export([init/1, terminate/2, code_change/3, handle_call/3, handle_cast/2,
          handle_info/2]).
 -export([open_channel/1, open_channel/3]).
-<<<<<<< HEAD
--export([start_direct/2, start_direct/3]).
--export([start_direct_link/2]).
--export([start_network/3, start_network/4, start_network/5]).
--export([start_network_link/3, start_network_link/4, start_network_link/5]).
-=======
 -export([start_direct/1, start_direct_link/1]).
 -export([start_network/1, start_network_link/1]).
->>>>>>> 4771c20d
 -export([close/2]).
 
 %%---------------------------------------------------------------------------
@@ -65,23 +58,6 @@
 
 
 %% Starts a networked conection to a remote AMQP server.
-<<<<<<< HEAD
-start_network(User, Password, Host) ->
-    start_network(User, Password, Host, ?PROTOCOL_PORT).
-
-start_network(User, Password, Host, Port) when is_number(Port) ->
-    start_network(User, Password, Host, Port, <<"/">>, false);
-
-start_network(User, Password, Host, VHost) ->
-    start_network(User, Password, Host, ?PROTOCOL_PORT, VHost).
-
-start_network(User, Password, Host, Port, VHost) ->
-    start_network(User, Password, Host, Port, VHost, false).
-
-start_network(User, Password, Host, Port, VHost, ProcLink) ->
-    InitialState = #connection_state{username = User,
-                                     password = Password,
-=======
 start_network(Params) -> start_network_internal(Params, false).
 
 start_network_link(Params) -> start_network_internal(Params, true).
@@ -94,28 +70,12 @@
                        ProcLink) ->
     InitialState = #connection_state{username   = User,
                                      password   = Password,
->>>>>>> 4771c20d
                                      serverhost = Host,
                                      vhostpath  = list_to_binary(VHost),
                                      port       = Port},
     {ok, Pid} = start_internal(InitialState, amqp_network_driver, ProcLink),
     Pid.
 
-<<<<<<< HEAD
-start_network_link(User, Password, Host) ->
-    start_network(User, Password, Host, ?PROTOCOL_PORT, <<"/">>, true).
-
-start_network_link(User, Password, Host, Port) when is_number(Port) ->
-    start_network(User, Password, Host, Port, <<"/">>, true);
-
-start_network_link(User, Password, Host, VHost) ->
-    start_network(User, Password, Host, ?PROTOCOL_PORT, VHost, true).
-
-start_network_link(User, Password, Host, Port, VHost) ->
-    start_network(User, Password, Host, Port, VHost, true).
-
-=======
->>>>>>> 4771c20d
 start_internal(InitialState, Driver, _Link = true) when is_atom(Driver) ->
     gen_server:start_link(?MODULE, [InitialState, Driver], []);
 
