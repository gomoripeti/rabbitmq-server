%%   The contents of this file are subject to the Mozilla Public License
%%   Version 1.1 (the "License"); you may not use this file except in
%%   compliance with the License. You may obtain a copy of the License at
%%   http://www.mozilla.org/MPL/
%%
%%   Software distributed under the License is distributed on an "AS IS"
%%   basis, WITHOUT WARRANTY OF ANY KIND, either express or implied. See the
%%   License for the specific language governing rights and limitations
%%   under the License.
%%
%%   The Original Code is RabbitMQ Management Console.
%%
%%   The Initial Developers of the Original Code are Rabbit Technologies Ltd.
%%
%%   Copyright (C) 2010 Rabbit Technologies Ltd.
%%
%%   All Rights Reserved.
%%
%%   Contributor(s): ______________________________________.
%%
-module(rabbit_mgmt_test_unit).

-include_lib("eunit/include/eunit.hrl").

tokenise_test() ->
    [] = rabbit_mgmt_format:tokenise(""),
    ["foo"] = rabbit_mgmt_format:tokenise("foo"),
    ["foo", "bar"] = rabbit_mgmt_format:tokenise("foo_bar"),
    ["foo", "", "bar"] = rabbit_mgmt_format:tokenise("foo__bar"),
    ok.

pack_binding_test() ->
    assert_binding(<<"_">>,
                   <<"">>, []),
    assert_binding(<<"foo">>,
                   <<"foo">>, []),
    assert_binding(<<"foo%5Fbar%2Fbash">>,
                   <<"foo_bar/bash">>, []),
    assert_binding(<<"foo_arg1_foo%5Fbar%2Fbash">>,
                   <<"foo">>, [{<<"arg1">>, longstr, <<"foo_bar/bash">>}]),
    assert_binding(<<"foo_arg1_bar_arg2_bash">>,
                   <<"foo">>, [{<<"arg1">>, longstr, <<"bar">>},
                               {<<"arg2">>, longstr, <<"bash">>}]),
    assert_binding(<<"_arg1_bar">>,
                   <<"">>, [{<<"arg1">>, longstr, <<"bar">>}]),

    {bad_request, {no_value, "routing"}} =
        rabbit_mgmt_format:unpack_binding_props(<<"bad_routing">>),
    ok.

<<<<<<< HEAD
relativise_test() ->
    "baz"        = rabbit_mgmt_util:relativise("/foo/bar/bash", "/foo/bar/baz"),
    "../bax/baz" = rabbit_mgmt_util:relativise("/foo/bar/bash", "/foo/bax/baz"),
    "../bax/baz" = rabbit_mgmt_util:relativise("/bar/bash",     "/bax/baz"),
    ".."         = rabbit_mgmt_util:relativise("/foo/bar/bash", "/foo/bar"),
    "../.."      = rabbit_mgmt_util:relativise("/foo/bar/bash", "/foo"),
    "bar/baz"    = rabbit_mgmt_util:relativise("/foo/bar",      "/foo/bar/baz"),
    ok.

amqp_table_test() ->
    assert_table({struct, []}, []),
    assert_table({struct, [{<<"x-expires">>, 1000}]},
                 [{<<"x-expires">>, long, 1000}]),
    assert_table({struct,
                  [{<<"x-forwarding">>,
                    [{struct,
                      [{<<"uri">>, <<"amqp://localhost/%2f/upstream">>}]}]}]},
                 [{<<"x-forwarding">>, array,
                   [{table, [{<<"uri">>, longstr,
                              <<"amqp://localhost/%2f/upstream">>}]}]}]).

assert_table(JSON, AMQP) ->
    ?assertEqual(JSON, rabbit_mgmt_format:amqp_table(AMQP)),
    ?assertEqual(AMQP, rabbit_mgmt_format:to_amqp_table(JSON)).

=======
>>>>>>> 570c2e21
%%--------------------------------------------------------------------

assert_binding(Packed, Routing, Args) ->
    case rabbit_mgmt_format:pack_binding_props(Routing, Args) of
        Packed ->
            ok;
        Act ->
            throw({pack, Routing, Args, expected, Packed, got, Act})
    end,
    case rabbit_mgmt_format:unpack_binding_props(Packed) of
        {Routing, Args} ->
            ok;
        Act2 ->
            throw({unpack, Packed, expected, Routing, Args, got, Act2})
    end.<|MERGE_RESOLUTION|>--- conflicted
+++ resolved
@@ -48,16 +48,6 @@
         rabbit_mgmt_format:unpack_binding_props(<<"bad_routing">>),
     ok.
 
-<<<<<<< HEAD
-relativise_test() ->
-    "baz"        = rabbit_mgmt_util:relativise("/foo/bar/bash", "/foo/bar/baz"),
-    "../bax/baz" = rabbit_mgmt_util:relativise("/foo/bar/bash", "/foo/bax/baz"),
-    "../bax/baz" = rabbit_mgmt_util:relativise("/bar/bash",     "/bax/baz"),
-    ".."         = rabbit_mgmt_util:relativise("/foo/bar/bash", "/foo/bar"),
-    "../.."      = rabbit_mgmt_util:relativise("/foo/bar/bash", "/foo"),
-    "bar/baz"    = rabbit_mgmt_util:relativise("/foo/bar",      "/foo/bar/baz"),
-    ok.
-
 amqp_table_test() ->
     assert_table({struct, []}, []),
     assert_table({struct, [{<<"x-expires">>, 1000}]},
@@ -74,8 +64,6 @@
     ?assertEqual(JSON, rabbit_mgmt_format:amqp_table(AMQP)),
     ?assertEqual(AMQP, rabbit_mgmt_format:to_amqp_table(JSON)).
 
-=======
->>>>>>> 570c2e21
 %%--------------------------------------------------------------------
 
 assert_binding(Packed, Routing, Args) ->
