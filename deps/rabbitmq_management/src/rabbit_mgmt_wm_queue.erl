--- conflicted
+++ resolved
@@ -53,17 +53,11 @@
 to_json(ReqData, Context) ->
     try
         [Q] = rabbit_mgmt_db:augment_queues(
-<<<<<<< HEAD
-                [queue(ReqData)], rabbit_mgmt_util:range_ceil(ReqData), full),
-        Payload = rabbit_mgmt_format:clean_consumer_details(rabbit_mgmt_format:strip_pids(Q)),
-        rabbit_mgmt_util:reply(Payload, ReqData, Context)
-=======
-                        [queue(ReqData)], rabbit_mgmt_util:range_ceil(ReqData),
-                        full),
+                [queue(ReqData)], rabbit_mgmt_util:range_ceil(ReqData),
+                full),
         Payload = rabbit_mgmt_format:clean_consumer_details(
                     rabbit_mgmt_format:strip_pids(Q)),
         rabbit_mgmt_util:reply(ensure_defaults(Payload), ReqData, Context)
->>>>>>> 142c5e90
     catch
         {error, invalid_range_parameters, Reason} ->
             rabbit_mgmt_util:bad_request(iolist_to_binary(Reason), ReqData, Context)
