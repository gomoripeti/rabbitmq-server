%%   The contents of this file are subject to the Mozilla Public License
%%   Version 1.1 (the "License"); you may not use this file except in
%%   compliance with the License. You may obtain a copy of the License at
%%   http://www.mozilla.org/MPL/
%%
%%   Software distributed under the License is distributed on an "AS IS"
%%   basis, WITHOUT WARRANTY OF ANY KIND, either express or implied. See the
%%   License for the specific language governing rights and limitations
%%   under the License.
%%
%%   The Original Code is RabbitMQ Management Plugin.
%%
%%   The Initial Developer of the Original Code is GoPivotal, Inc.
%%   Copyright (c) 2007-2016 Pivotal Software, Inc.  All rights reserved.
%%

-module(rabbit_mgmt_wm_channel).

-export([init/3, rest_init/2, to_json/2, content_types_provided/2, is_authorized/2]).
-export([resource_exists/2]).
-export([variances/2]).

-include_lib("rabbitmq_management_agent/include/rabbit_mgmt_records.hrl").
-include_lib("rabbit_common/include/rabbit.hrl").

%%--------------------------------------------------------------------

init(_, _, _) -> {upgrade, protocol, cowboy_rest}.

rest_init(Req, _Config) ->
    {ok, rabbit_mgmt_cors:set_headers(Req, ?MODULE), #context{}}.

variances(Req, Context) ->
    {[<<"accept-encoding">>, <<"origin">>], Req, Context}.

content_types_provided(ReqData, Context) ->
   {[{<<"application/json">>, to_json}], ReqData, Context}.

resource_exists(ReqData, Context) ->
    case channel(ReqData) of
        not_found -> {false, ReqData, Context};
        _Conn     -> {true, ReqData, Context}
    end.

to_json(ReqData, Context) ->
    Payload = rabbit_mgmt_format:clean_consumer_details(
                rabbit_mgmt_format:strip_pids(channel(ReqData))),
    rabbit_mgmt_util:reply(
<<<<<<< HEAD
      maps:from_list(rabbit_mgmt_format:strip_pids(channel(ReqData))),
=======
      {struct, Payload},
>>>>>>> bb9e5a87
      ReqData, Context).

is_authorized(ReqData, Context) ->
    try
        rabbit_mgmt_util:is_authorized_user(ReqData, Context, channel(ReqData))
    catch
        {error, invalid_range_parameters, Reason} ->
            rabbit_mgmt_util:bad_request(iolist_to_binary(Reason), ReqData, Context)
    end.

%%--------------------------------------------------------------------

channel(ReqData) ->
    rabbit_mgmt_db:get_channel(rabbit_mgmt_util:id(channel, ReqData),
                               rabbit_mgmt_util:range(ReqData)).<|MERGE_RESOLUTION|>--- conflicted
+++ resolved
@@ -46,11 +46,7 @@
     Payload = rabbit_mgmt_format:clean_consumer_details(
                 rabbit_mgmt_format:strip_pids(channel(ReqData))),
     rabbit_mgmt_util:reply(
-<<<<<<< HEAD
-      maps:from_list(rabbit_mgmt_format:strip_pids(channel(ReqData))),
-=======
-      {struct, Payload},
->>>>>>> bb9e5a87
+      maps:from_list(Payload),
       ReqData, Context).
 
 is_authorized(ReqData, Context) ->
