--- conflicted
+++ resolved
@@ -8,23 +8,9 @@
     statistics_level = JSON.parse(sync_get('/overview')).statistics_level;
     var user = JSON.parse(sync_get('/whoami'));
     replace_content('login', '<p>User: <b>' + user.name + '</b></p>');
-<<<<<<< HEAD
     var tags = user.tags.split(",");
     user_administrator = jQuery.inArray("administrator", tags) != -1;
-=======
-    user_administrator = false;
-    user_monitor = false;
-    var tags = user.tags.split(",");
-    for (var i = 0; i < tags.length; i++) {
-        if (tags[i] == "administrator") {
-            user_administrator = true;
-            user_monitor = true;
-        }
-        if (tags[i] == "monitor") {
-            user_monitor = true;
-        }
-    }
->>>>>>> 1ea870c6
+    user_monitor = jQuery.inArray("monitor", tags) != -1;
     nodes_interesting = user_administrator &&
         JSON.parse(sync_get('/nodes')).length > 1;
     vhosts_interesting = JSON.parse(sync_get('/vhosts')).length > 1;
