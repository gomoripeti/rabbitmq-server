%% The contents of this file are subject to the Mozilla Public License
%% Version 1.1 (the "License"); you may not use this file except in
%% compliance with the License. You may obtain a copy of the License
%% at http://www.mozilla.org/MPL/
%%
%% Software distributed under the License is distributed on an "AS IS"
%% basis, WITHOUT WARRANTY OF ANY KIND, either express or implied. See
%% the License for the specific language governing rights and
%% limitations under the License.
%%
%% The Original Code is RabbitMQ.
%%
%% The Initial Developer of the Original Code is VMware, Inc.
%% Copyright (c) 2007-2011 VMware, Inc.  All rights reserved.
%%

-module(rabbit_msg_store).

-behaviour(gen_server2).

-export([start_link/4, successfully_recovered_state/1,
         client_init/4, client_terminate/1, client_delete_and_terminate/1,
         client_ref/1, close_all_indicated/1,
         write/3, read/2, contains/2, remove/2, sync/3]).

-export([set_maximum_since_use/2, has_readers/2, combine_files/3,
         delete_file/2]). %% internal

<<<<<<< HEAD
-export([init/1, handle_call/3, handle_cast/2, handle_info/2, terminate/2,
         code_change/3, prioritise_call/3, prioritise_cast/2,
         prioritise_info/2]).
=======
-export([transform_dir/3, force_recovery/2]). %% upgrade

-export([init/1, handle_call/3, handle_cast/2, handle_info/2,
         terminate/2, code_change/3, prioritise_call/3, prioritise_cast/2,
         format_message_queue/2]).
>>>>>>> d3509448

%%----------------------------------------------------------------------------

-include("rabbit_msg_store.hrl").

-define(SYNC_INTERVAL,  5).   %% milliseconds
-define(CLEAN_FILENAME, "clean.dot").
-define(FILE_SUMMARY_FILENAME, "file_summary.ets").
-define(TRANSFORM_TMP, "transform_tmp").

-define(BINARY_MODE,     [raw, binary]).
-define(READ_MODE,       [read]).
-define(READ_AHEAD_MODE, [read_ahead | ?READ_MODE]).
-define(WRITE_MODE,      [write]).

-define(FILE_EXTENSION,        ".rdq").
-define(FILE_EXTENSION_TMP,    ".rdt").

-define(HANDLE_CACHE_BUFFER_SIZE, 1048576). %% 1MB

%%----------------------------------------------------------------------------

-record(msstate,
        { dir,                    %% store directory
          index_module,           %% the module for index ops
          index_state,            %% where are messages?
          current_file,           %% current file name as number
          current_file_handle,    %% current file handle since the last fsync?
          file_handle_cache,      %% file handle cache
          on_sync,                %% pending sync requests
          sync_timer_ref,         %% TRef for our interval timer
          sum_valid_data,         %% sum of valid data in all files
          sum_file_size,          %% sum of file sizes
          pending_gc_completion,  %% things to do once GC completes
          gc_pid,                 %% pid of our GC
          file_handles_ets,       %% tid of the shared file handles table
          file_summary_ets,       %% tid of the file summary table
          cur_file_cache_ets,     %% tid of current file cache table
          dying_clients,          %% set of dying clients
          clients,                %% map of references of all registered clients
                                  %% to callbacks
          successfully_recovered, %% boolean: did we recover state?
          file_size_limit,        %% how big are our files allowed to get?
          cref_to_msg_ids         %% client ref to synced messages mapping
        }).

-record(client_msstate,
        { server,
          client_ref,
          file_handle_cache,
          index_state,
          index_module,
          dir,
          gc_pid,
          file_handles_ets,
          file_summary_ets,
          cur_file_cache_ets
        }).

-record(file_summary,
        {file, valid_total_size, left, right, file_size, locked, readers}).

-record(gc_state,
        { dir,
          index_module,
          index_state,
          file_summary_ets,
          file_handles_ets,
          msg_store
        }).

%%----------------------------------------------------------------------------

-ifdef(use_specs).

-export_type([gc_state/0, file_num/0]).

-type(gc_state() :: #gc_state { dir              :: file:filename(),
                                index_module     :: atom(),
                                index_state      :: any(),
                                file_summary_ets :: ets:tid(),
                                file_handles_ets :: ets:tid(),
                                msg_store        :: server()
                              }).

-type(server() :: pid() | atom()).
-type(client_ref() :: binary()).
-type(file_num() :: non_neg_integer()).
-type(client_msstate() :: #client_msstate {
                      server             :: server(),
                      client_ref         :: client_ref(),
                      file_handle_cache  :: dict(),
                      index_state        :: any(),
                      index_module       :: atom(),
                      dir                :: file:filename(),
                      gc_pid             :: pid(),
                      file_handles_ets   :: ets:tid(),
                      file_summary_ets   :: ets:tid(),
                      cur_file_cache_ets :: ets:tid()}).
-type(msg_ref_delta_gen(A) ::
        fun ((A) -> 'finished' |
                    {rabbit_types:msg_id(), non_neg_integer(), A})).
-type(maybe_msg_id_fun() :: 'undefined' | fun ((gb_set()) -> any())).
-type(maybe_close_fds_fun() :: 'undefined' | fun (() -> 'ok')).
-type(deletion_thunk() :: fun (() -> boolean())).

-spec(start_link/4 ::
        (atom(), file:filename(), [binary()] | 'undefined',
         {msg_ref_delta_gen(A), A}) -> rabbit_types:ok_pid_or_error()).
-spec(successfully_recovered_state/1 :: (server()) -> boolean()).
-spec(client_init/4 :: (server(), client_ref(), maybe_msg_id_fun(),
                        maybe_close_fds_fun()) -> client_msstate()).
-spec(client_terminate/1 :: (client_msstate()) -> 'ok').
-spec(client_delete_and_terminate/1 :: (client_msstate()) -> 'ok').
-spec(client_ref/1 :: (client_msstate()) -> client_ref()).
-spec(write/3 :: (rabbit_types:msg_id(), msg(), client_msstate()) -> 'ok').
-spec(read/2 :: (rabbit_types:msg_id(), client_msstate()) ->
                     {rabbit_types:ok(msg()) | 'not_found', client_msstate()}).
-spec(contains/2 :: (rabbit_types:msg_id(), client_msstate()) -> boolean()).
-spec(remove/2 :: ([rabbit_types:msg_id()], client_msstate()) -> 'ok').
-spec(sync/3 ::
        ([rabbit_types:msg_id()], fun (() -> any()), client_msstate()) -> 'ok').

-spec(set_maximum_since_use/2 :: (server(), non_neg_integer()) -> 'ok').
-spec(has_readers/2 :: (non_neg_integer(), gc_state()) -> boolean()).
-spec(combine_files/3 :: (non_neg_integer(), non_neg_integer(), gc_state()) ->
                              deletion_thunk()).
-spec(delete_file/2 :: (non_neg_integer(), gc_state()) -> deletion_thunk()).
-spec(force_recovery/2 :: (file:filename(), server()) -> 'ok').
-spec(transform_dir/3 :: (file:filename(), server(),
        fun ((any()) -> (rabbit_types:ok_or_error2(msg(), any())))) -> 'ok').

-endif.

%%----------------------------------------------------------------------------

%% We run GC whenever (garbage / sum_file_size) > ?GARBAGE_FRACTION
%% It is not recommended to set this to < 0.5
-define(GARBAGE_FRACTION,      0.5).

%% The components:
%%
%% Index: this is a mapping from MsgId to #msg_location{}:
%%        {MsgId, RefCount, File, Offset, TotalSize}
%%        By default, it's in ets, but it's also pluggable.
%% FileSummary: this is an ets table which maps File to #file_summary{}:
%%        {File, ValidTotalSize, Left, Right, FileSize, Locked, Readers}
%%
%% The basic idea is that messages are appended to the current file up
%% until that file becomes too big (> file_size_limit). At that point,
%% the file is closed and a new file is created on the _right_ of the
%% old file which is used for new messages. Files are named
%% numerically ascending, thus the file with the lowest name is the
%% eldest file.
%%
%% We need to keep track of which messages are in which files (this is
%% the Index); how much useful data is in each file and which files
%% are on the left and right of each other. This is the purpose of the
%% FileSummary ets table.
%%
%% As messages are removed from files, holes appear in these
%% files. The field ValidTotalSize contains the total amount of useful
%% data left in the file. This is needed for garbage collection.
%%
%% When we discover that a file is now empty, we delete it. When we
%% discover that it can be combined with the useful data in either its
%% left or right neighbour, and overall, across all the files, we have
%% ((the amount of garbage) / (the sum of all file sizes)) >
%% ?GARBAGE_FRACTION, we start a garbage collection run concurrently,
%% which will compact the two files together. This keeps disk
%% utilisation high and aids performance. We deliberately do this
%% lazily in order to prevent doing GC on files which are soon to be
%% emptied (and hence deleted) soon.
%%
%% Given the compaction between two files, the left file (i.e. elder
%% file) is considered the ultimate destination for the good data in
%% the right file. If necessary, the good data in the left file which
%% is fragmented throughout the file is written out to a temporary
%% file, then read back in to form a contiguous chunk of good data at
%% the start of the left file. Thus the left file is garbage collected
%% and compacted. Then the good data from the right file is copied
%% onto the end of the left file. Index and FileSummary tables are
%% updated.
%%
%% On non-clean startup, we scan the files we discover, dealing with
%% the possibilites of a crash having occured during a compaction
%% (this consists of tidyup - the compaction is deliberately designed
%% such that data is duplicated on disk rather than risking it being
%% lost), and rebuild the FileSummary ets table and Index.
%%
%% So, with this design, messages move to the left. Eventually, they
%% should end up in a contiguous block on the left and are then never
%% rewritten. But this isn't quite the case. If in a file there is one
%% message that is being ignored, for some reason, and messages in the
%% file to the right and in the current block are being read all the
%% time then it will repeatedly be the case that the good data from
%% both files can be combined and will be written out to a new
%% file. Whenever this happens, our shunned message will be rewritten.
%%
%% So, provided that we combine messages in the right order,
%% (i.e. left file, bottom to top, right file, bottom to top),
%% eventually our shunned message will end up at the bottom of the
%% left file. The compaction/combining algorithm is smart enough to
%% read in good data from the left file that is scattered throughout
%% (i.e. C and D in the below diagram), then truncate the file to just
%% above B (i.e. truncate to the limit of the good contiguous region
%% at the start of the file), then write C and D on top and then write
%% E, F and G from the right file on top. Thus contiguous blocks of
%% good data at the bottom of files are not rewritten.
%%
%% +-------+    +-------+         +-------+
%% |   X   |    |   G   |         |   G   |
%% +-------+    +-------+         +-------+
%% |   D   |    |   X   |         |   F   |
%% +-------+    +-------+         +-------+
%% |   X   |    |   X   |         |   E   |
%% +-------+    +-------+         +-------+
%% |   C   |    |   F   |   ===>  |   D   |
%% +-------+    +-------+         +-------+
%% |   X   |    |   X   |         |   C   |
%% +-------+    +-------+         +-------+
%% |   B   |    |   X   |         |   B   |
%% +-------+    +-------+         +-------+
%% |   A   |    |   E   |         |   A   |
%% +-------+    +-------+         +-------+
%%   left         right             left
%%
%% From this reasoning, we do have a bound on the number of times the
%% message is rewritten. From when it is inserted, there can be no
%% files inserted between it and the head of the queue, and the worst
%% case is that everytime it is rewritten, it moves one position lower
%% in the file (for it to stay at the same position requires that
%% there are no holes beneath it, which means truncate would be used
%% and so it would not be rewritten at all). Thus this seems to
%% suggest the limit is the number of messages ahead of it in the
%% queue, though it's likely that that's pessimistic, given the
%% requirements for compaction/combination of files.
%%
%% The other property is that we have is the bound on the lowest
%% utilisation, which should be 50% - worst case is that all files are
%% fractionally over half full and can't be combined (equivalent is
%% alternating full files and files with only one tiny message in
%% them).
%%
%% Messages are reference-counted. When a message with the same msg id
%% is written several times we only store it once, and only remove it
%% from the store when it has been removed the same number of times.
%%
%% The reference counts do not persist. Therefore the initialisation
%% function must be provided with a generator that produces ref count
%% deltas for all recovered messages. This is only used on startup
%% when the shutdown was non-clean.
%%
%% Read messages with a reference count greater than one are entered
%% into a message cache. The purpose of the cache is not especially
%% performance, though it can help there too, but prevention of memory
%% explosion. It ensures that as messages with a high reference count
%% are read from several processes they are read back as the same
%% binary object rather than multiples of identical binary
%% objects.
%%
%% Reads can be performed directly by clients without calling to the
%% server. This is safe because multiple file handles can be used to
%% read files. However, locking is used by the concurrent GC to make
%% sure that reads are not attempted from files which are in the
%% process of being garbage collected.
%%
%% When a message is removed, its reference count is decremented. Even
%% if the reference count becomes 0, its entry is not removed. This is
%% because in the event of the same message being sent to several
%% different queues, there is the possibility of one queue writing and
%% removing the message before other queues write it at all. Thus
%% accomodating 0-reference counts allows us to avoid unnecessary
%% writes here. Of course, there are complications: the file to which
%% the message has already been written could be locked pending
%% deletion or GC, which means we have to rewrite the message as the
%% original copy will now be lost.
%%
%% The server automatically defers reads, removes and contains calls
%% that occur which refer to files which are currently being
%% GC'd. Contains calls are only deferred in order to ensure they do
%% not overtake removes.
%%
%% The current file to which messages are being written has a
%% write-back cache. This is written to immediately by clients and can
%% be read from by clients too. This means that there are only ever
%% writes made to the current file, thus eliminating delays due to
%% flushing write buffers in order to be able to safely read from the
%% current file. The one exception to this is that on start up, the
%% cache is not populated with msgs found in the current file, and
%% thus in this case only, reads may have to come from the file
%% itself. The effect of this is that even if the msg_store process is
%% heavily overloaded, clients can still write and read messages with
%% very low latency and not block at all.
%%
%% Clients of the msg_store are required to register before using the
%% msg_store. This provides them with the necessary client-side state
%% to allow them to directly access the various caches and files. When
%% they terminate, they should deregister. They can do this by calling
%% either client_terminate/1 or client_delete_and_terminate/1. The
%% differences are: (a) client_terminate is synchronous. As a result,
%% if the msg_store is badly overloaded and has lots of in-flight
%% writes and removes to process, this will take some time to
%% return. However, once it does return, you can be sure that all the
%% actions you've issued to the msg_store have been processed. (b) Not
%% only is client_delete_and_terminate/1 asynchronous, but it also
%% permits writes and subsequent removes from the current
%% (terminating) client which are still in flight to be safely
%% ignored. Thus from the point of view of the msg_store itself, and
%% all from the same client:
%%
%% (T) = termination; (WN) = write of msg N; (RN) = remove of msg N
%% --> W1, W2, W1, R1, T, W3, R2, W2, R1, R2, R3, W4 -->
%%
%% The client obviously sent T after all the other messages (up to
%% W4), but because the msg_store prioritises messages, the T can be
%% promoted and thus received early.
%%
%% Thus at the point of the msg_store receiving T, we have messages 1
%% and 2 with a refcount of 1. After T, W3 will be ignored because
%% it's an unknown message, as will R3, and W4. W2, R1 and R2 won't be
%% ignored because the messages that they refer to were already known
%% to the msg_store prior to T. However, it can be a little more
%% complex: after the first R2, the refcount of msg 2 is 0. At that
%% point, if a GC occurs or file deletion, msg 2 could vanish, which
%% would then mean that the subsequent W2 and R2 are then ignored.
%%
%% The use case then for client_delete_and_terminate/1 is if the
%% client wishes to remove everything it's written to the msg_store:
%% it issues removes for all messages it's written and not removed,
%% and then calls client_delete_and_terminate/1. At that point, any
%% in-flight writes (and subsequent removes) can be ignored, but
%% removes and writes for messages the msg_store already knows about
%% will continue to be processed normally (which will normally just
%% involve modifying the reference count, which is fast). Thus we save
%% disk bandwidth for writes which are going to be immediately removed
%% again by the the terminating client.
%%
%% We use a separate set to keep track of the dying clients in order
%% to keep that set, which is inspected on every write and remove, as
%% small as possible. Inspecting the set of all clients would degrade
%% performance with many healthy clients and few, if any, dying
%% clients, which is the typical case.
%%
%% For notes on Clean Shutdown and startup, see documentation in
%% variable_queue.

%%----------------------------------------------------------------------------
%% public API
%%----------------------------------------------------------------------------

start_link(Server, Dir, ClientRefs, StartupFunState) ->
    gen_server2:start_link({local, Server}, ?MODULE,
                           [Server, Dir, ClientRefs, StartupFunState],
                           [{timeout, infinity}]).

successfully_recovered_state(Server) ->
    gen_server2:call(Server, successfully_recovered_state, infinity).

client_init(Server, Ref, MsgOnDiskFun, CloseFDsFun) ->
    {IState, IModule, Dir, GCPid,
     FileHandlesEts, FileSummaryEts, CurFileCacheEts} =
        gen_server2:call(
          Server, {new_client_state, Ref, MsgOnDiskFun, CloseFDsFun}, infinity),
    #client_msstate { server             = Server,
                      client_ref         = Ref,
                      file_handle_cache  = dict:new(),
                      index_state        = IState,
                      index_module       = IModule,
                      dir                = Dir,
                      gc_pid             = GCPid,
                      file_handles_ets   = FileHandlesEts,
                      file_summary_ets   = FileSummaryEts,
                      cur_file_cache_ets = CurFileCacheEts }.

client_terminate(CState = #client_msstate { client_ref = Ref }) ->
    close_all_handles(CState),
    ok = server_call(CState, {client_terminate, Ref}).

client_delete_and_terminate(CState = #client_msstate { client_ref = Ref }) ->
    close_all_handles(CState),
    ok = server_cast(CState, {client_dying, Ref}),
    ok = server_cast(CState, {client_delete, Ref}).

client_ref(#client_msstate { client_ref = Ref }) -> Ref.

write(MsgId, Msg,
      CState = #client_msstate { cur_file_cache_ets = CurFileCacheEts,
                                 client_ref         = CRef }) ->
    ok = update_msg_cache(CurFileCacheEts, MsgId, Msg),
    ok = server_cast(CState, {write, CRef, MsgId}).

read(MsgId,
     CState = #client_msstate { cur_file_cache_ets = CurFileCacheEts }) ->
    %% Check the cur file cache
    case ets:lookup(CurFileCacheEts, MsgId) of
        [] ->
            Defer = fun() -> {server_call(CState, {read, MsgId}), CState} end,
            case index_lookup_positive_ref_count(MsgId, CState) of
                not_found   -> Defer();
                MsgLocation -> client_read1(MsgLocation, Defer, CState)
            end;
        [{MsgId, Msg, _CacheRefCount}] ->
            {{ok, Msg}, CState}
    end.

contains(MsgId, CState) -> server_call(CState, {contains, MsgId}).
remove([],    _CState) -> ok;
remove(MsgIds, CState = #client_msstate { client_ref = CRef }) ->
    server_cast(CState, {remove, CRef, MsgIds}).
sync(MsgIds, K, CState) -> server_cast(CState, {sync, MsgIds, K}).

set_maximum_since_use(Server, Age) ->
    gen_server2:cast(Server, {set_maximum_since_use, Age}).

%%----------------------------------------------------------------------------
%% Client-side-only helpers
%%----------------------------------------------------------------------------

server_call(#client_msstate { server = Server }, Msg) ->
    gen_server2:call(Server, Msg, infinity).

server_cast(#client_msstate { server = Server }, Msg) ->
    gen_server2:cast(Server, Msg).

client_read1(#msg_location { msg_id = MsgId, file = File } = MsgLocation, Defer,
             CState = #client_msstate { file_summary_ets = FileSummaryEts }) ->
    case ets:lookup(FileSummaryEts, File) of
        [] -> %% File has been GC'd and no longer exists. Go around again.
            read(MsgId, CState);
        [#file_summary { locked = Locked, right = Right }] ->
            client_read2(Locked, Right, MsgLocation, Defer, CState)
    end.

client_read2(false, undefined, _MsgLocation, Defer, _CState) ->
    %% Although we've already checked both caches and not found the
    %% message there, the message is apparently in the
    %% current_file. We can only arrive here if we are trying to read
    %% a message which we have not written, which is very odd, so just
    %% defer.
    %%
    %% OR, on startup, the cur_file_cache is not populated with the
    %% contents of the current file, thus reads from the current file
    %% will end up here and will need to be deferred.
    Defer();
client_read2(true, _Right, _MsgLocation, Defer, _CState) ->
    %% Of course, in the mean time, the GC could have run and our msg
    %% is actually in a different file, unlocked. However, defering is
    %% the safest and simplest thing to do.
    Defer();
client_read2(false, _Right,
             MsgLocation = #msg_location { msg_id = MsgId, file = File },
             Defer,
             CState = #client_msstate { file_summary_ets = FileSummaryEts }) ->
    %% It's entirely possible that everything we're doing from here on
    %% is for the wrong file, or a non-existent file, as a GC may have
    %% finished.
    safe_ets_update_counter(
      FileSummaryEts, File, {#file_summary.readers, +1},
      fun (_) -> client_read3(MsgLocation, Defer, CState) end,
      fun () -> read(MsgId, CState) end).

client_read3(#msg_location { msg_id = MsgId, file = File }, Defer,
             CState = #client_msstate { file_handles_ets = FileHandlesEts,
                                        file_summary_ets = FileSummaryEts,
                                        gc_pid           = GCPid,
                                        client_ref       = Ref }) ->
    Release =
        fun() -> ok = case ets:update_counter(FileSummaryEts, File,
                                              {#file_summary.readers, -1}) of
                          0 -> case ets:lookup(FileSummaryEts, File) of
                                   [#file_summary { locked = true }] ->
                                       rabbit_msg_store_gc:no_readers(
                                         GCPid, File);
                                   _ -> ok
                               end;
                          _ -> ok
                      end
        end,
    %% If a GC involving the file hasn't already started, it won't
    %% start now. Need to check again to see if we've been locked in
    %% the meantime, between lookup and update_counter (thus GC
    %% started before our +1. In fact, it could have finished by now
    %% too).
    case ets:lookup(FileSummaryEts, File) of
        [] -> %% GC has deleted our file, just go round again.
            read(MsgId, CState);
        [#file_summary { locked = true }] ->
            %% If we get a badarg here, then the GC has finished and
            %% deleted our file. Try going around again. Otherwise,
            %% just defer.
            %%
            %% badarg scenario: we lookup, msg_store locks, GC starts,
            %% GC ends, we +1 readers, msg_store ets:deletes (and
            %% unlocks the dest)
            try Release(),
                 Defer()
            catch error:badarg -> read(MsgId, CState)
            end;
        [#file_summary { locked = false }] ->
            %% Ok, we're definitely safe to continue - a GC involving
            %% the file cannot start up now, and isn't running, so
            %% nothing will tell us from now on to close the handle if
            %% it's already open.
            %%
            %% Finally, we need to recheck that the msg is still at
            %% the same place - it's possible an entire GC ran between
            %% us doing the lookup and the +1 on the readers. (Same as
            %% badarg scenario above, but we don't have a missing file
            %% - we just have the /wrong/ file).
            case index_lookup(MsgId, CState) of
                #msg_location { file = File } = MsgLocation ->
                    %% Still the same file.
                    {ok, CState1} = close_all_indicated(CState),
                    %% We are now guaranteed that the mark_handle_open
                    %% call will either insert_new correctly, or will
                    %% fail, but find the value is open, not close.
                    mark_handle_open(FileHandlesEts, File, Ref),
                    %% Could the msg_store now mark the file to be
                    %% closed? No: marks for closing are issued only
                    %% when the msg_store has locked the file.
                    %% This will never be the current file
                    {Msg, CState2} = read_from_disk(MsgLocation, CState1),
                    Release(), %% this MUST NOT fail with badarg
                    {{ok, Msg}, CState2};
                #msg_location {} = MsgLocation -> %% different file!
                    Release(), %% this MUST NOT fail with badarg
                    client_read1(MsgLocation, Defer, CState);
                not_found -> %% it seems not to exist. Defer, just to be sure.
                    try Release() %% this can badarg, same as locked case, above
                    catch error:badarg -> ok
                    end,
                    Defer()
            end
    end.

clear_client(CRef, State = #msstate { cref_to_msg_ids = CTM,
                                      dying_clients = DyingClients }) ->
    State #msstate { cref_to_msg_ids = dict:erase(CRef, CTM),
                     dying_clients = sets:del_element(CRef, DyingClients) }.


%%----------------------------------------------------------------------------
%% gen_server callbacks
%%----------------------------------------------------------------------------

init([Server, BaseDir, ClientRefs, StartupFunState]) ->
    process_flag(trap_exit, true),

    ok = file_handle_cache:register_callback(?MODULE, set_maximum_since_use,
                                             [self()]),

    Dir = filename:join(BaseDir, atom_to_list(Server)),

    {ok, IndexModule} = application:get_env(msg_store_index_module),
    rabbit_log:info("~w: using ~p to provide index~n", [Server, IndexModule]),

    AttemptFileSummaryRecovery =
        case ClientRefs of
            undefined -> ok = rabbit_misc:recursive_delete([Dir]),
                         ok = filelib:ensure_dir(filename:join(Dir, "nothing")),
                         false;
            _         -> ok = filelib:ensure_dir(filename:join(Dir, "nothing")),
                         recover_crashed_compactions(Dir)
        end,

    %% if we found crashed compactions we trust neither the
    %% file_summary nor the location index. Note the file_summary is
    %% left empty here if it can't be recovered.
    {FileSummaryRecovered, FileSummaryEts} =
        recover_file_summary(AttemptFileSummaryRecovery, Dir),

    {CleanShutdown, IndexState, ClientRefs1} =
        recover_index_and_client_refs(IndexModule, FileSummaryRecovered,
                                      ClientRefs, Dir, Server),
    Clients = dict:from_list(
                [{CRef, {undefined, undefined}} || CRef <- ClientRefs1]),
    %% CleanShutdown => msg location index and file_summary both
    %% recovered correctly.
    true = case {FileSummaryRecovered, CleanShutdown} of
               {true, false} -> ets:delete_all_objects(FileSummaryEts);
               _             -> true
           end,
    %% CleanShutdown <=> msg location index and file_summary both
    %% recovered correctly.

    FileHandlesEts  = ets:new(rabbit_msg_store_shared_file_handles,
                              [ordered_set, public]),
    CurFileCacheEts = ets:new(rabbit_msg_store_cur_file, [set, public]),

    {ok, FileSizeLimit} = application:get_env(msg_store_file_size_limit),

    {ok, GCPid} = rabbit_msg_store_gc:start_link(
                    #gc_state { dir              = Dir,
                                index_module     = IndexModule,
                                index_state      = IndexState,
                                file_summary_ets = FileSummaryEts,
                                file_handles_ets = FileHandlesEts,
                                msg_store        = self()
                              }),

    State = #msstate { dir                    = Dir,
                       index_module           = IndexModule,
                       index_state            = IndexState,
                       current_file           = 0,
                       current_file_handle    = undefined,
                       file_handle_cache      = dict:new(),
                       on_sync                = [],
                       sync_timer_ref         = undefined,
                       sum_valid_data         = 0,
                       sum_file_size          = 0,
                       pending_gc_completion  = orddict:new(),
                       gc_pid                 = GCPid,
                       file_handles_ets       = FileHandlesEts,
                       file_summary_ets       = FileSummaryEts,
                       cur_file_cache_ets     = CurFileCacheEts,
                       dying_clients          = sets:new(),
                       clients                = Clients,
                       successfully_recovered = CleanShutdown,
                       file_size_limit        = FileSizeLimit,
                       cref_to_msg_ids        = dict:new()
                     },

    %% If we didn't recover the msg location index then we need to
    %% rebuild it now.
    {Offset, State1 = #msstate { current_file = CurFile }} =
        build_index(CleanShutdown, StartupFunState, State),

    %% read is only needed so that we can seek
    {ok, CurHdl} = open_file(Dir, filenum_to_name(CurFile),
                             [read | ?WRITE_MODE]),
    {ok, Offset} = file_handle_cache:position(CurHdl, Offset),
    ok = file_handle_cache:truncate(CurHdl),

    {ok, maybe_compact(State1 #msstate { current_file_handle = CurHdl }),
     hibernate,
     {backoff, ?HIBERNATE_AFTER_MIN, ?HIBERNATE_AFTER_MIN, ?DESIRED_HIBERNATE}}.

prioritise_call(Msg, _From, _State) ->
    case Msg of
        successfully_recovered_state                  -> 7;
        {new_client_state, _Ref, _MODC, _CloseFDsFun} -> 7;
        {read, _MsgId}                                -> 2;
        _                                             -> 0
    end.

prioritise_cast(Msg, _State) ->
    case Msg of
        {combine_files, _Source, _Destination, _Reclaimed} -> 8;
        {delete_file, _File, _Reclaimed}                   -> 8;
        {set_maximum_since_use, _Age}                      -> 8;
        {client_dying, _Pid}                               -> 7;
        _                                                  -> 0
    end.

prioritise_info(Msg, _State) ->
    case Msg of
        sync                                               -> 8;
        _                                                  -> 0
    end.

handle_call(successfully_recovered_state, _From, State) ->
    reply(State #msstate.successfully_recovered, State);

handle_call({new_client_state, CRef, MsgOnDiskFun, CloseFDsFun}, _From,
            State = #msstate { dir                = Dir,
                               index_state        = IndexState,
                               index_module       = IndexModule,
                               file_handles_ets   = FileHandlesEts,
                               file_summary_ets   = FileSummaryEts,
                               cur_file_cache_ets = CurFileCacheEts,
                               clients            = Clients,
                               gc_pid             = GCPid }) ->
    Clients1 = dict:store(CRef, {MsgOnDiskFun, CloseFDsFun}, Clients),
    reply({IndexState, IndexModule, Dir, GCPid, FileHandlesEts, FileSummaryEts,
           CurFileCacheEts}, State #msstate { clients = Clients1 });

handle_call({client_terminate, CRef}, _From, State) ->
    reply(ok, clear_client(CRef, State));

handle_call({read, MsgId}, From, State) ->
    State1 = read_message(MsgId, From, State),
    noreply(State1);

handle_call({contains, MsgId}, From, State) ->
    State1 = contains_message(MsgId, From, State),
    noreply(State1).

handle_cast({client_dying, CRef},
            State = #msstate { dying_clients = DyingClients }) ->
    DyingClients1 = sets:add_element(CRef, DyingClients),
    noreply(write_message(CRef, <<>>,
                          State #msstate { dying_clients = DyingClients1 }));

handle_cast({client_delete, CRef}, State = #msstate { clients = Clients }) ->
    State1 = State #msstate { clients = dict:erase(CRef, Clients) },
    noreply(remove_message(CRef, CRef, clear_client(CRef, State1)));

handle_cast({write, CRef, MsgId},
            State = #msstate { cur_file_cache_ets = CurFileCacheEts }) ->
    true = 0 =< ets:update_counter(CurFileCacheEts, MsgId, {3, -1}),
    [{MsgId, Msg, _CacheRefCount}] = ets:lookup(CurFileCacheEts, MsgId),
    noreply(
      case write_action(should_mask_action(CRef, MsgId, State), MsgId, State) of
          {write, State1} ->
              write_message(CRef, MsgId, Msg, State1);
          {ignore, CurFile, State1 = #msstate { current_file = CurFile }} ->
              State1;
          {ignore, _File, State1} ->
              true = ets:delete_object(CurFileCacheEts, {MsgId, Msg, 0}),
              State1;
          {confirm, CurFile, State1 = #msstate { current_file = CurFile }}->
              record_pending_confirm(CRef, MsgId, State1);
          {confirm, _File, State1} ->
              true = ets:delete_object(CurFileCacheEts, {MsgId, Msg, 0}),
              update_pending_confirms(
                fun (MsgOnDiskFun, CTM) ->
                        MsgOnDiskFun(gb_sets:singleton(MsgId), written),
                        CTM
                end, CRef, State1)
      end);

handle_cast({remove, CRef, MsgIds}, State) ->
    State1 = lists:foldl(
               fun (MsgId, State2) -> remove_message(MsgId, CRef, State2) end,
               State, MsgIds),
    noreply(maybe_compact(client_confirm(CRef, gb_sets:from_list(MsgIds),
                                         removed, State1)));

handle_cast({sync, MsgIds, K},
            State = #msstate { current_file        = CurFile,
                               current_file_handle = CurHdl,
                               on_sync             = Syncs }) ->
    {ok, SyncOffset} = file_handle_cache:last_sync_offset(CurHdl),
    case lists:any(fun (MsgId) ->
                           #msg_location { file = File, offset = Offset } =
                               index_lookup(MsgId, State),
                           File =:= CurFile andalso Offset >= SyncOffset
                   end, MsgIds) of
        false -> K(),
                 noreply(State);
        true  -> noreply(State #msstate { on_sync = [K | Syncs] })
    end;

handle_cast({combine_files, Source, Destination, Reclaimed},
            State = #msstate { sum_file_size    = SumFileSize,
                               file_handles_ets = FileHandlesEts,
                               file_summary_ets = FileSummaryEts,
                               clients          = Clients }) ->
    ok = cleanup_after_file_deletion(Source, State),
    %% see comment in cleanup_after_file_deletion, and client_read3
    true = mark_handle_to_close(Clients, FileHandlesEts, Destination, false),
    true = ets:update_element(FileSummaryEts, Destination,
                              {#file_summary.locked, false}),
    State1 = State #msstate { sum_file_size = SumFileSize - Reclaimed },
    noreply(maybe_compact(run_pending([Source, Destination], State1)));

handle_cast({delete_file, File, Reclaimed},
            State = #msstate { sum_file_size = SumFileSize }) ->
    ok = cleanup_after_file_deletion(File, State),
    State1 = State #msstate { sum_file_size = SumFileSize - Reclaimed },
    noreply(maybe_compact(run_pending([File], State1)));

handle_cast({set_maximum_since_use, Age}, State) ->
    ok = file_handle_cache:set_maximum_since_use(Age),
    noreply(State).

handle_info(sync, State) ->
    noreply(internal_sync(State));

handle_info(timeout, State) ->
    noreply(internal_sync(State));

handle_info({'EXIT', _Pid, Reason}, State) ->
    {stop, Reason, State}.

terminate(_Reason, State = #msstate { index_state         = IndexState,
                                      index_module        = IndexModule,
                                      current_file_handle = CurHdl,
                                      gc_pid              = GCPid,
                                      file_handles_ets    = FileHandlesEts,
                                      file_summary_ets    = FileSummaryEts,
                                      cur_file_cache_ets  = CurFileCacheEts,
                                      clients             = Clients,
                                      dir                 = Dir }) ->
    %% stop the gc first, otherwise it could be working and we pull
    %% out the ets tables from under it.
    ok = rabbit_msg_store_gc:stop(GCPid),
    State1 = case CurHdl of
                 undefined -> State;
                 _         -> State2 = internal_sync(State),
                              ok = file_handle_cache:close(CurHdl),
                              State2
             end,
    State3 = close_all_handles(State1),
    ok = store_file_summary(FileSummaryEts, Dir),
    [true = ets:delete(T) ||
        T <- [FileSummaryEts, FileHandlesEts, CurFileCacheEts]],
    IndexModule:terminate(IndexState),
    ok = store_recovery_terms([{client_refs, dict:fetch_keys(Clients)},
                               {index_module, IndexModule}], Dir),
    State3 #msstate { index_state         = undefined,
                      current_file_handle = undefined }.

code_change(_OldVsn, State, _Extra) ->
    {ok, State}.

format_message_queue(Opt, MQ) -> rabbit_misc:format_message_queue(Opt, MQ).

%%----------------------------------------------------------------------------
%% general helper functions
%%----------------------------------------------------------------------------

noreply(State) ->
    {State1, Timeout} = next_state(State),
    {noreply, State1, Timeout}.

reply(Reply, State) ->
    {State1, Timeout} = next_state(State),
    {reply, Reply, State1, Timeout}.

next_state(State = #msstate { sync_timer_ref  = undefined,
                              on_sync         = Syncs,
                              cref_to_msg_ids = CTM }) ->
    case {Syncs, dict:size(CTM)} of
        {[], 0} -> {State, hibernate};
        _       -> {start_sync_timer(State), 0}
    end;
next_state(State = #msstate { on_sync         = Syncs,
                              cref_to_msg_ids = CTM }) ->
    case {Syncs, dict:size(CTM)} of
        {[], 0} -> {stop_sync_timer(State), hibernate};
        _       -> {State, 0}
    end.

start_sync_timer(State = #msstate { sync_timer_ref = undefined }) ->
    TRef = erlang:send_after(?SYNC_INTERVAL, self(), sync),
    State #msstate { sync_timer_ref = TRef }.

stop_sync_timer(State = #msstate { sync_timer_ref = undefined }) ->
    State;
stop_sync_timer(State = #msstate { sync_timer_ref = TRef }) ->
    _ = erlang:cancel_timer(TRef),
    State #msstate { sync_timer_ref = undefined }.

internal_sync(State = #msstate { current_file_handle = CurHdl,
                                 on_sync             = Syncs,
                                 cref_to_msg_ids     = CTM }) ->
    State1 = stop_sync_timer(State),
    CGs = dict:fold(fun (CRef, MsgIds, NS) ->
                            case gb_sets:is_empty(MsgIds) of
                                true  -> NS;
                                false -> [{CRef, MsgIds} | NS]
                            end
                    end, [], CTM),
    ok = case {Syncs, CGs} of
             {[], []} -> ok;
             _        -> file_handle_cache:sync(CurHdl)
         end,
    [K() || K <- lists:reverse(Syncs)],
    State2 = lists:foldl(
               fun ({CRef, MsgIds}, StateN) ->
                       client_confirm(CRef, MsgIds, written, StateN)
               end, State1, CGs),
    State2 #msstate { on_sync = [] }.

write_action({true, not_found}, _MsgId, State) ->
    {ignore, undefined, State};
write_action({true, #msg_location { file = File }}, _MsgId, State) ->
    {ignore, File, State};
write_action({false, not_found}, _MsgId, State) ->
    {write, State};
write_action({Mask, #msg_location { ref_count = 0, file = File,
                                    total_size = TotalSize }},
             MsgId, State = #msstate { file_summary_ets = FileSummaryEts }) ->
    case {Mask, ets:lookup(FileSummaryEts, File)} of
        {false, [#file_summary { locked = true }]} ->
            ok = index_delete(MsgId, State),
            {write, State};
        {false_if_increment, [#file_summary { locked = true }]} ->
            %% The msg for MsgId is older than the client death
            %% message, but as it is being GC'd currently we'll have
            %% to write a new copy, which will then be younger, so
            %% ignore this write.
            {ignore, File, State};
        {_Mask, [#file_summary {}]} ->
            ok = index_update_ref_count(MsgId, 1, State),
            State1 = adjust_valid_total_size(File, TotalSize, State),
            {confirm, File, State1}
    end;
write_action({_Mask, #msg_location { ref_count = RefCount, file = File }},
             MsgId, State) ->
    ok = index_update_ref_count(MsgId, RefCount + 1, State),
    %% We already know about it, just update counter. Only update
    %% field otherwise bad interaction with concurrent GC
    {confirm, File, State}.

write_message(CRef, MsgId, Msg, State) ->
    write_message(MsgId, Msg, record_pending_confirm(CRef, MsgId, State)).

write_message(MsgId, Msg,
              State = #msstate { current_file_handle = CurHdl,
                                 current_file        = CurFile,
                                 sum_valid_data      = SumValid,
                                 sum_file_size       = SumFileSize,
                                 file_summary_ets    = FileSummaryEts }) ->
    {ok, CurOffset} = file_handle_cache:current_virtual_offset(CurHdl),
    {ok, TotalSize} = rabbit_msg_file:append(CurHdl, MsgId, Msg),
    ok = index_insert(
           #msg_location { msg_id = MsgId, ref_count = 1, file = CurFile,
                           offset = CurOffset, total_size = TotalSize }, State),
    [#file_summary { right = undefined, locked = false }] =
        ets:lookup(FileSummaryEts, CurFile),
    [_,_] = ets:update_counter(FileSummaryEts, CurFile,
                               [{#file_summary.valid_total_size, TotalSize},
                                {#file_summary.file_size,        TotalSize}]),
    maybe_roll_to_new_file(CurOffset + TotalSize,
                           State #msstate {
                             sum_valid_data = SumValid    + TotalSize,
                             sum_file_size  = SumFileSize + TotalSize }).

read_message(MsgId, From, State) ->
    case index_lookup_positive_ref_count(MsgId, State) of
        not_found   -> gen_server2:reply(From, not_found),
                       State;
        MsgLocation -> read_message1(From, MsgLocation, State)
    end.

read_message1(From, #msg_location { msg_id = MsgId, file = File,
                                    offset = Offset } = MsgLoc,
              State = #msstate { current_file        = CurFile,
                                 current_file_handle = CurHdl,
                                 file_summary_ets    = FileSummaryEts,
                                 cur_file_cache_ets  = CurFileCacheEts }) ->
    case File =:= CurFile of
        true  -> {Msg, State1} =
                     %% can return [] if msg in file existed on startup
                     case ets:lookup(CurFileCacheEts, MsgId) of
                         [] ->
                             {ok, RawOffSet} =
                                 file_handle_cache:current_raw_offset(CurHdl),
                             ok = case Offset >= RawOffSet of
                                      true  -> file_handle_cache:flush(CurHdl);
                                      false -> ok
                                  end,
                             read_from_disk(MsgLoc, State);
                         [{MsgId, Msg1, _CacheRefCount}] ->
                             {Msg1, State}
                     end,
                 gen_server2:reply(From, {ok, Msg}),
                 State1;
        false -> [#file_summary { locked = Locked }] =
                     ets:lookup(FileSummaryEts, File),
                 case Locked of
                     true  -> add_to_pending_gc_completion({read, MsgId, From},
                                                           File, State);
                     false -> {Msg, State1} = read_from_disk(MsgLoc, State),
                              gen_server2:reply(From, {ok, Msg}),
                              State1
                 end
    end.

read_from_disk(#msg_location { msg_id = MsgId, file = File, offset = Offset,
                               total_size = TotalSize }, State) ->
    {Hdl, State1} = get_read_handle(File, State),
    {ok, Offset} = file_handle_cache:position(Hdl, Offset),
    {ok, {MsgId, Msg}} =
        case rabbit_msg_file:read(Hdl, TotalSize) of
            {ok, {MsgId, _}} = Obj ->
                Obj;
            Rest ->
                {error, {misread, [{old_state, State},
                                   {file_num,  File},
                                   {offset,    Offset},
                                   {msg_id,    MsgId},
                                   {read,      Rest},
                                   {proc_dict, get()}
                                  ]}}
        end,
    {Msg, State1}.

contains_message(MsgId, From,
                 State = #msstate { pending_gc_completion = Pending }) ->
    case index_lookup_positive_ref_count(MsgId, State) of
        not_found ->
            gen_server2:reply(From, false),
            State;
        #msg_location { file = File } ->
            case orddict:is_key(File, Pending) of
                true  -> add_to_pending_gc_completion(
                           {contains, MsgId, From}, File, State);
                false -> gen_server2:reply(From, true),
                         State
            end
    end.

remove_message(MsgId, CRef,
               State = #msstate { file_summary_ets = FileSummaryEts }) ->
    case should_mask_action(CRef, MsgId, State) of
        {true, _Location} ->
            State;
        {false_if_increment, #msg_location { ref_count = 0 }} ->
            %% CRef has tried to both write and remove this msg
            %% whilst it's being GC'd. ASSERTION:
            %% [#file_summary { locked = true }] =
            %%    ets:lookup(FileSummaryEts, File),
            State;
        {_Mask, #msg_location { ref_count = RefCount, file = File,
                                total_size = TotalSize }} when RefCount > 0 ->
            %% only update field, otherwise bad interaction with
            %% concurrent GC
            Dec = fun () ->
                          index_update_ref_count(MsgId, RefCount - 1, State)
                  end,
            case RefCount of
                %% don't remove from CUR_FILE_CACHE_ETS_NAME here
                %% because there may be further writes in the mailbox
                %% for the same msg.
                1 -> case ets:lookup(FileSummaryEts, File) of
                         [#file_summary { locked = true }] ->
                             add_to_pending_gc_completion(
                               {remove, MsgId, CRef}, File, State);
                         [#file_summary {}] ->
                             ok = Dec(),
                             delete_file_if_empty(
                               File, adjust_valid_total_size(File, -TotalSize,
                                                             State))
                     end;
                _ -> ok = Dec(),
                     State
            end
    end.

add_to_pending_gc_completion(
  Op, File, State = #msstate { pending_gc_completion = Pending }) ->
    State #msstate { pending_gc_completion =
                         rabbit_misc:orddict_cons(File, Op, Pending) }.

run_pending(Files, State) ->
    lists:foldl(
      fun (File, State1 = #msstate { pending_gc_completion = Pending }) ->
              Pending1 = orddict:erase(File, Pending),
              lists:foldl(
                fun run_pending_action/2,
                State1 #msstate { pending_gc_completion = Pending1 },
                lists:reverse(orddict:fetch(File, Pending)))
      end, State, Files).

run_pending_action({read, MsgId, From}, State) ->
    read_message(MsgId, From, State);
run_pending_action({contains, MsgId, From}, State) ->
    contains_message(MsgId, From, State);
run_pending_action({remove, MsgId, CRef}, State) ->
    remove_message(MsgId, CRef, State).

safe_ets_update_counter(Tab, Key, UpdateOp, SuccessFun, FailThunk) ->
    try
        SuccessFun(ets:update_counter(Tab, Key, UpdateOp))
    catch error:badarg -> FailThunk()
    end.

safe_ets_update_counter_ok(Tab, Key, UpdateOp, FailThunk) ->
    safe_ets_update_counter(Tab, Key, UpdateOp, fun (_) -> ok end, FailThunk).

adjust_valid_total_size(File, Delta, State = #msstate {
                                       sum_valid_data   = SumValid,
                                       file_summary_ets = FileSummaryEts }) ->
    [_] = ets:update_counter(FileSummaryEts, File,
                             [{#file_summary.valid_total_size, Delta}]),
    State #msstate { sum_valid_data = SumValid + Delta }.

orddict_store(Key, Val, Dict) ->
    false = orddict:is_key(Key, Dict),
    orddict:store(Key, Val, Dict).

update_pending_confirms(Fun, CRef,
                        State = #msstate { clients         = Clients,
                                           cref_to_msg_ids = CTM }) ->
    case dict:fetch(CRef, Clients) of
        {undefined,    _CloseFDsFun} -> State;
        {MsgOnDiskFun, _CloseFDsFun} -> CTM1 = Fun(MsgOnDiskFun, CTM),
                                        State #msstate {
                                          cref_to_msg_ids = CTM1 }
    end.

record_pending_confirm(CRef, MsgId, State) ->
    update_pending_confirms(
      fun (_MsgOnDiskFun, CTM) ->
              dict:update(CRef, fun (MsgIds) -> gb_sets:add(MsgId, MsgIds) end,
                          gb_sets:singleton(MsgId), CTM)
      end, CRef, State).

client_confirm(CRef, MsgIds, ActionTaken, State) ->
    update_pending_confirms(
      fun (MsgOnDiskFun, CTM) ->
              MsgOnDiskFun(MsgIds, ActionTaken),
              case dict:find(CRef, CTM) of
                  {ok, Gs} -> MsgIds1 = gb_sets:difference(Gs, MsgIds),
                              case gb_sets:is_empty(MsgIds1) of
                                  true  -> dict:erase(CRef, CTM);
                                  false -> dict:store(CRef, MsgIds1, CTM)
                              end;
                  error    -> CTM
              end
      end, CRef, State).

%% Detect whether the MsgId is older or younger than the client's death
%% msg (if there is one). If the msg is older than the client death
%% msg, and it has a 0 ref_count we must only alter the ref_count, not
%% rewrite the msg - rewriting it would make it younger than the death
%% msg and thus should be ignored. Note that this (correctly) returns
%% false when testing to remove the death msg itself.
should_mask_action(CRef, MsgId,
                   State = #msstate { dying_clients = DyingClients }) ->
    case {sets:is_element(CRef, DyingClients), index_lookup(MsgId, State)} of
        {false, Location} ->
            {false, Location};
        {true, not_found} ->
            {true, not_found};
        {true, #msg_location { file = File, offset = Offset,
                               ref_count = RefCount } = Location} ->
            #msg_location { file = DeathFile, offset = DeathOffset } =
                index_lookup(CRef, State),
            {case {{DeathFile, DeathOffset} < {File, Offset}, RefCount} of
                 {true,  _} -> true;
                 {false, 0} -> false_if_increment;
                 {false, _} -> false
             end, Location}
    end.

%%----------------------------------------------------------------------------
%% file helper functions
%%----------------------------------------------------------------------------

open_file(Dir, FileName, Mode) ->
    file_handle_cache:open(form_filename(Dir, FileName), ?BINARY_MODE ++ Mode,
                           [{write_buffer, ?HANDLE_CACHE_BUFFER_SIZE}]).

close_handle(Key, CState = #client_msstate { file_handle_cache = FHC }) ->
    CState #client_msstate { file_handle_cache = close_handle(Key, FHC) };

close_handle(Key, State = #msstate { file_handle_cache = FHC }) ->
    State #msstate { file_handle_cache = close_handle(Key, FHC) };

close_handle(Key, FHC) ->
    case dict:find(Key, FHC) of
        {ok, Hdl} -> ok = file_handle_cache:close(Hdl),
                     dict:erase(Key, FHC);
        error     -> FHC
    end.

mark_handle_open(FileHandlesEts, File, Ref) ->
    %% This is fine to fail (already exists). Note it could fail with
    %% the value being close, and not have it updated to open.
    ets:insert_new(FileHandlesEts, {{Ref, File}, open}),
    true.

%% See comment in client_read3 - only call this when the file is locked
mark_handle_to_close(ClientRefs, FileHandlesEts, File, Invoke) ->
    [ begin
          case (ets:update_element(FileHandlesEts, Key, {2, close})
                andalso Invoke) of
              true  -> case dict:fetch(Ref, ClientRefs) of
                           {_MsgOnDiskFun, undefined}   -> ok;
                           {_MsgOnDiskFun, CloseFDsFun} -> ok = CloseFDsFun()
                       end;
              false -> ok
          end
      end || {{Ref, _File} = Key, open} <-
                 ets:match_object(FileHandlesEts, {{'_', File}, open}) ],
    true.

safe_file_delete_fun(File, Dir, FileHandlesEts) ->
    fun () -> safe_file_delete(File, Dir, FileHandlesEts) end.

safe_file_delete(File, Dir, FileHandlesEts) ->
    %% do not match on any value - it's the absence of the row that
    %% indicates the client has really closed the file.
    case ets:match_object(FileHandlesEts, {{'_', File}, '_'}, 1) of
        {[_|_], _Cont} -> false;
        _              -> ok = file:delete(
                                 form_filename(Dir, filenum_to_name(File))),
                          true
    end.

close_all_indicated(#client_msstate { file_handles_ets = FileHandlesEts,
                                      client_ref       = Ref } =
                        CState) ->
    Objs = ets:match_object(FileHandlesEts, {{Ref, '_'}, close}),
    {ok, lists:foldl(fun ({Key = {_Ref, File}, close}, CStateM) ->
                             true = ets:delete(FileHandlesEts, Key),
                             close_handle(File, CStateM)
                     end, CState, Objs)}.

close_all_handles(CState = #client_msstate { file_handles_ets  = FileHandlesEts,
                                             file_handle_cache = FHC,
                                             client_ref        = Ref }) ->
    ok = dict:fold(fun (File, Hdl, ok) ->
                           true = ets:delete(FileHandlesEts, {Ref, File}),
                           file_handle_cache:close(Hdl)
                   end, ok, FHC),
    CState #client_msstate { file_handle_cache = dict:new() };

close_all_handles(State = #msstate { file_handle_cache = FHC }) ->
    ok = dict:fold(fun (_Key, Hdl, ok) -> file_handle_cache:close(Hdl) end,
                   ok, FHC),
    State #msstate { file_handle_cache = dict:new() }.

get_read_handle(FileNum, CState = #client_msstate { file_handle_cache = FHC,
                                                    dir = Dir }) ->
    {Hdl, FHC2} = get_read_handle(FileNum, FHC, Dir),
    {Hdl, CState #client_msstate { file_handle_cache = FHC2 }};

get_read_handle(FileNum, State = #msstate { file_handle_cache = FHC,
                                            dir = Dir }) ->
    {Hdl, FHC2} = get_read_handle(FileNum, FHC, Dir),
    {Hdl, State #msstate { file_handle_cache = FHC2 }}.

get_read_handle(FileNum, FHC, Dir) ->
    case dict:find(FileNum, FHC) of
        {ok, Hdl} -> {Hdl, FHC};
        error     -> {ok, Hdl} = open_file(Dir, filenum_to_name(FileNum),
                                           ?READ_MODE),
                     {Hdl, dict:store(FileNum, Hdl, FHC)}
    end.

preallocate(Hdl, FileSizeLimit, FinalPos) ->
    {ok, FileSizeLimit} = file_handle_cache:position(Hdl, FileSizeLimit),
    ok = file_handle_cache:truncate(Hdl),
    {ok, FinalPos} = file_handle_cache:position(Hdl, FinalPos),
    ok.

truncate_and_extend_file(Hdl, Lowpoint, Highpoint) ->
    {ok, Lowpoint} = file_handle_cache:position(Hdl, Lowpoint),
    ok = file_handle_cache:truncate(Hdl),
    ok = preallocate(Hdl, Highpoint, Lowpoint).

form_filename(Dir, Name) -> filename:join(Dir, Name).

filenum_to_name(File) -> integer_to_list(File) ++ ?FILE_EXTENSION.

filename_to_num(FileName) -> list_to_integer(filename:rootname(FileName)).

list_sorted_file_names(Dir, Ext) ->
    lists:sort(fun (A, B) -> filename_to_num(A) < filename_to_num(B) end,
               filelib:wildcard("*" ++ Ext, Dir)).

%%----------------------------------------------------------------------------
%% message cache helper functions
%%----------------------------------------------------------------------------

update_msg_cache(CacheEts, MsgId, Msg) ->
    case ets:insert_new(CacheEts, {MsgId, Msg, 1}) of
        true  -> ok;
        false -> safe_ets_update_counter_ok(
                   CacheEts, MsgId, {3, +1},
                   fun () -> update_msg_cache(CacheEts, MsgId, Msg) end)
    end.

%%----------------------------------------------------------------------------
%% index
%%----------------------------------------------------------------------------

index_lookup_positive_ref_count(Key, State) ->
    case index_lookup(Key, State) of
        not_found                       -> not_found;
        #msg_location { ref_count = 0 } -> not_found;
        #msg_location {} = MsgLocation  -> MsgLocation
    end.

index_update_ref_count(Key, RefCount, State) ->
    index_update_fields(Key, {#msg_location.ref_count, RefCount}, State).

index_lookup(Key, #client_msstate { index_module = Index,
                                    index_state  = State }) ->
    Index:lookup(Key, State);

index_lookup(Key, #msstate { index_module = Index, index_state = State }) ->
    Index:lookup(Key, State).

index_insert(Obj, #msstate { index_module = Index, index_state = State }) ->
    Index:insert(Obj, State).

index_update(Obj, #msstate { index_module = Index, index_state = State }) ->
    Index:update(Obj, State).

index_update_fields(Key, Updates, #msstate { index_module = Index,
                                             index_state  = State }) ->
    Index:update_fields(Key, Updates, State).

index_delete(Key, #msstate { index_module = Index, index_state = State }) ->
    Index:delete(Key, State).

index_delete_by_file(File, #msstate { index_module = Index,
                                      index_state  = State }) ->
    Index:delete_by_file(File, State).

%%----------------------------------------------------------------------------
%% shutdown and recovery
%%----------------------------------------------------------------------------

recover_index_and_client_refs(IndexModule, _Recover, undefined, Dir, _Server) ->
    {false, IndexModule:new(Dir), []};
recover_index_and_client_refs(IndexModule, false, _ClientRefs, Dir, Server) ->
    rabbit_log:warning("~w: rebuilding indices from scratch~n", [Server]),
    {false, IndexModule:new(Dir), []};
recover_index_and_client_refs(IndexModule, true, ClientRefs, Dir, Server) ->
    Fresh = fun (ErrorMsg, ErrorArgs) ->
                    rabbit_log:warning("~w: " ++ ErrorMsg ++ "~n"
                                       "rebuilding indices from scratch~n",
                                       [Server | ErrorArgs]),
                    {false, IndexModule:new(Dir), []}
            end,
    case read_recovery_terms(Dir) of
        {false, Error} ->
            Fresh("failed to read recovery terms: ~p", [Error]);
        {true, Terms} ->
            RecClientRefs  = proplists:get_value(client_refs, Terms, []),
            RecIndexModule = proplists:get_value(index_module, Terms),
            case (lists:sort(ClientRefs) =:= lists:sort(RecClientRefs)
                  andalso IndexModule =:= RecIndexModule) of
                true  -> case IndexModule:recover(Dir) of
                             {ok, IndexState1} ->
                                 {true, IndexState1, ClientRefs};
                             {error, Error} ->
                                 Fresh("failed to recover index: ~p", [Error])
                         end;
                false -> Fresh("recovery terms differ from present", [])
            end
    end.

store_recovery_terms(Terms, Dir) ->
    rabbit_misc:write_term_file(filename:join(Dir, ?CLEAN_FILENAME), Terms).

read_recovery_terms(Dir) ->
    Path = filename:join(Dir, ?CLEAN_FILENAME),
    case rabbit_misc:read_term_file(Path) of
        {ok, Terms}    -> case file:delete(Path) of
                              ok             -> {true,  Terms};
                              {error, Error} -> {false, Error}
                          end;
        {error, Error} -> {false, Error}
    end.

store_file_summary(Tid, Dir) ->
    ok = ets:tab2file(Tid, filename:join(Dir, ?FILE_SUMMARY_FILENAME),
                      [{extended_info, [object_count]}]).

recover_file_summary(false, _Dir) ->
    %% TODO: the only reason for this to be an *ordered*_set is so
    %% that a) maybe_compact can start a traversal from the eldest
    %% file, and b) build_index in fast recovery mode can easily
    %% identify the current file. It's awkward to have both that
    %% odering and the left/right pointers in the entries - replacing
    %% the former with some additional bit of state would be easy, but
    %% ditching the latter would be neater.
    {false, ets:new(rabbit_msg_store_file_summary,
                    [ordered_set, public, {keypos, #file_summary.file}])};
recover_file_summary(true, Dir) ->
    Path = filename:join(Dir, ?FILE_SUMMARY_FILENAME),
    case ets:file2tab(Path) of
        {ok, Tid}       -> ok = file:delete(Path),
                           {true, Tid};
        {error, _Error} -> recover_file_summary(false, Dir)
    end.

count_msg_refs(Gen, Seed, State) ->
    case Gen(Seed) of
        finished ->
            ok;
        {_MsgId, 0, Next} ->
            count_msg_refs(Gen, Next, State);
        {MsgId, Delta, Next} ->
            ok = case index_lookup(MsgId, State) of
                     not_found ->
                         index_insert(#msg_location { msg_id = MsgId,
                                                      file = undefined,
                                                      ref_count = Delta },
                                      State);
                     #msg_location { ref_count = RefCount } = StoreEntry ->
                         NewRefCount = RefCount + Delta,
                         case NewRefCount of
                             0 -> index_delete(MsgId, State);
                             _ -> index_update(StoreEntry #msg_location {
                                                 ref_count = NewRefCount },
                                               State)
                         end
                 end,
            count_msg_refs(Gen, Next, State)
    end.

recover_crashed_compactions(Dir) ->
    FileNames =    list_sorted_file_names(Dir, ?FILE_EXTENSION),
    TmpFileNames = list_sorted_file_names(Dir, ?FILE_EXTENSION_TMP),
    lists:foreach(
      fun (TmpFileName) ->
              NonTmpRelatedFileName =
                  filename:rootname(TmpFileName) ++ ?FILE_EXTENSION,
              true = lists:member(NonTmpRelatedFileName, FileNames),
              ok = recover_crashed_compaction(
                     Dir, TmpFileName, NonTmpRelatedFileName)
      end, TmpFileNames),
    TmpFileNames == [].

recover_crashed_compaction(Dir, TmpFileName, NonTmpRelatedFileName) ->
    %% Because a msg can legitimately appear multiple times in the
    %% same file, identifying the contents of the tmp file and where
    %% they came from is non-trivial. If we are recovering a crashed
    %% compaction then we will be rebuilding the index, which can cope
    %% with duplicates appearing. Thus the simplest and safest thing
    %% to do is to append the contents of the tmp file to its main
    %% file.
    {ok, TmpHdl}  = open_file(Dir, TmpFileName, ?READ_MODE),
    {ok, MainHdl} = open_file(Dir, NonTmpRelatedFileName,
                              ?READ_MODE ++ ?WRITE_MODE),
    {ok, _End} = file_handle_cache:position(MainHdl, eof),
    Size = filelib:file_size(form_filename(Dir, TmpFileName)),
    {ok, Size} = file_handle_cache:copy(TmpHdl, MainHdl, Size),
    ok = file_handle_cache:close(MainHdl),
    ok = file_handle_cache:delete(TmpHdl),
    ok.

scan_file_for_valid_messages(Dir, FileName) ->
    case open_file(Dir, FileName, ?READ_MODE) of
        {ok, Hdl}       -> Valid = rabbit_msg_file:scan(
                                     Hdl, filelib:file_size(
                                            form_filename(Dir, FileName)),
                                     fun scan_fun/2, []),
                           ok = file_handle_cache:close(Hdl),
                           Valid;
        {error, enoent} -> {ok, [], 0};
        {error, Reason} -> {error, {unable_to_scan_file, FileName, Reason}}
    end.

scan_fun({MsgId, TotalSize, Offset, _Msg}, Acc) ->
    [{MsgId, TotalSize, Offset} | Acc].

%% Takes the list in *ascending* order (i.e. eldest message
%% first). This is the opposite of what scan_file_for_valid_messages
%% produces. The list of msgs that is produced is youngest first.
drop_contiguous_block_prefix(L) -> drop_contiguous_block_prefix(L, 0).

drop_contiguous_block_prefix([], ExpectedOffset) ->
    {ExpectedOffset, []};
drop_contiguous_block_prefix([#msg_location { offset = ExpectedOffset,
                                              total_size = TotalSize } | Tail],
                             ExpectedOffset) ->
    ExpectedOffset1 = ExpectedOffset + TotalSize,
    drop_contiguous_block_prefix(Tail, ExpectedOffset1);
drop_contiguous_block_prefix(MsgsAfterGap, ExpectedOffset) ->
    {ExpectedOffset, MsgsAfterGap}.

build_index(true, _StartupFunState,
            State = #msstate { file_summary_ets = FileSummaryEts }) ->
    ets:foldl(
      fun (#file_summary { valid_total_size = ValidTotalSize,
                           file_size        = FileSize,
                           file             = File },
           {_Offset, State1 = #msstate { sum_valid_data = SumValid,
                                         sum_file_size  = SumFileSize }}) ->
              {FileSize, State1 #msstate {
                           sum_valid_data = SumValid + ValidTotalSize,
                           sum_file_size  = SumFileSize + FileSize,
                           current_file   = File }}
      end, {0, State}, FileSummaryEts);
build_index(false, {MsgRefDeltaGen, MsgRefDeltaGenInit},
            State = #msstate { dir = Dir }) ->
    ok = count_msg_refs(MsgRefDeltaGen, MsgRefDeltaGenInit, State),
    {ok, Pid} = gatherer:start_link(),
    case [filename_to_num(FileName) ||
             FileName <- list_sorted_file_names(Dir, ?FILE_EXTENSION)] of
        []     -> build_index(Pid, undefined, [State #msstate.current_file],
                              State);
        Files  -> {Offset, State1} = build_index(Pid, undefined, Files, State),
                  {Offset, lists:foldl(fun delete_file_if_empty/2,
                                       State1, Files)}
    end.

build_index(Gatherer, Left, [],
            State = #msstate { file_summary_ets = FileSummaryEts,
                               sum_valid_data   = SumValid,
                               sum_file_size    = SumFileSize }) ->
    case gatherer:out(Gatherer) of
        empty ->
            unlink(Gatherer),
            ok = gatherer:stop(Gatherer),
            ok = index_delete_by_file(undefined, State),
            Offset = case ets:lookup(FileSummaryEts, Left) of
                         []                                       -> 0;
                         [#file_summary { file_size = FileSize }] -> FileSize
                     end,
            {Offset, State #msstate { current_file = Left }};
        {value, #file_summary { valid_total_size = ValidTotalSize,
                                file_size = FileSize } = FileSummary} ->
            true = ets:insert_new(FileSummaryEts, FileSummary),
            build_index(Gatherer, Left, [],
                        State #msstate {
                          sum_valid_data = SumValid + ValidTotalSize,
                          sum_file_size  = SumFileSize + FileSize })
    end;
build_index(Gatherer, Left, [File|Files], State) ->
    ok = gatherer:fork(Gatherer),
    ok = worker_pool:submit_async(
           fun () -> build_index_worker(Gatherer, State,
                                        Left, File, Files)
           end),
    build_index(Gatherer, File, Files, State).

build_index_worker(Gatherer, State = #msstate { dir = Dir },
                   Left, File, Files) ->
    {ok, Messages, FileSize} =
        scan_file_for_valid_messages(Dir, filenum_to_name(File)),
    {ValidMessages, ValidTotalSize} =
        lists:foldl(
          fun (Obj = {MsgId, TotalSize, Offset}, {VMAcc, VTSAcc}) ->
                  case index_lookup(MsgId, State) of
                      #msg_location { file = undefined } = StoreEntry ->
                          ok = index_update(StoreEntry #msg_location {
                                              file = File, offset = Offset,
                                              total_size = TotalSize },
                                            State),
                          {[Obj | VMAcc], VTSAcc + TotalSize};
                      _ ->
                          {VMAcc, VTSAcc}
                  end
          end, {[], 0}, Messages),
    {Right, FileSize1} =
        case Files of
            %% if it's the last file, we'll truncate to remove any
            %% rubbish above the last valid message. This affects the
            %% file size.
            []    -> {undefined, case ValidMessages of
                                     [] -> 0;
                                     _  -> {_MsgId, TotalSize, Offset} =
                                               lists:last(ValidMessages),
                                           Offset + TotalSize
                                 end};
            [F|_] -> {F, FileSize}
        end,
    ok = gatherer:in(Gatherer, #file_summary {
                       file             = File,
                       valid_total_size = ValidTotalSize,
                       left             = Left,
                       right            = Right,
                       file_size        = FileSize1,
                       locked           = false,
                       readers          = 0 }),
    ok = gatherer:finish(Gatherer).

%%----------------------------------------------------------------------------
%% garbage collection / compaction / aggregation -- internal
%%----------------------------------------------------------------------------

maybe_roll_to_new_file(
  Offset,
  State = #msstate { dir                 = Dir,
                     current_file_handle = CurHdl,
                     current_file        = CurFile,
                     file_summary_ets    = FileSummaryEts,
                     cur_file_cache_ets  = CurFileCacheEts,
                     file_size_limit     = FileSizeLimit })
  when Offset >= FileSizeLimit ->
    State1 = internal_sync(State),
    ok = file_handle_cache:close(CurHdl),
    NextFile = CurFile + 1,
    {ok, NextHdl} = open_file(Dir, filenum_to_name(NextFile), ?WRITE_MODE),
    true = ets:insert_new(FileSummaryEts, #file_summary {
                            file             = NextFile,
                            valid_total_size = 0,
                            left             = CurFile,
                            right            = undefined,
                            file_size        = 0,
                            locked           = false,
                            readers          = 0 }),
    true = ets:update_element(FileSummaryEts, CurFile,
                              {#file_summary.right, NextFile}),
    true = ets:match_delete(CurFileCacheEts, {'_', '_', 0}),
    maybe_compact(State1 #msstate { current_file_handle = NextHdl,
                                    current_file        = NextFile });
maybe_roll_to_new_file(_, State) ->
    State.

maybe_compact(State = #msstate { sum_valid_data        = SumValid,
                                 sum_file_size         = SumFileSize,
                                 gc_pid                = GCPid,
                                 pending_gc_completion = Pending,
                                 file_summary_ets      = FileSummaryEts,
                                 file_size_limit       = FileSizeLimit })
  when SumFileSize > 2 * FileSizeLimit andalso
       (SumFileSize - SumValid) / SumFileSize > ?GARBAGE_FRACTION ->
    %% TODO: the algorithm here is sub-optimal - it may result in a
    %% complete traversal of FileSummaryEts.
    case ets:first(FileSummaryEts) of
        '$end_of_table' ->
            State;
        First ->
            case find_files_to_combine(FileSummaryEts, FileSizeLimit,
                                       ets:lookup(FileSummaryEts, First)) of
                not_found ->
                    State;
                {Src, Dst} ->
                    Pending1 = orddict_store(Dst, [],
                                             orddict_store(Src, [], Pending)),
                    State1 = close_handle(Src, close_handle(Dst, State)),
                    true = ets:update_element(FileSummaryEts, Src,
                                              {#file_summary.locked, true}),
                    true = ets:update_element(FileSummaryEts, Dst,
                                              {#file_summary.locked, true}),
                    ok = rabbit_msg_store_gc:combine(GCPid, Src, Dst),
                    State1 #msstate { pending_gc_completion = Pending1 }
            end
    end;
maybe_compact(State) ->
    State.

find_files_to_combine(FileSummaryEts, FileSizeLimit,
                      [#file_summary { file             = Dst,
                                       valid_total_size = DstValid,
                                       right            = Src,
                                       locked           = DstLocked }]) ->
    case Src of
        undefined ->
            not_found;
        _   ->
            [#file_summary { file             = Src,
                             valid_total_size = SrcValid,
                             left             = Dst,
                             right            = SrcRight,
                             locked           = SrcLocked }] = Next =
                ets:lookup(FileSummaryEts, Src),
            case SrcRight of
                undefined -> not_found;
                _         -> case (DstValid + SrcValid =< FileSizeLimit) andalso
                                 (DstValid > 0) andalso (SrcValid > 0) andalso
                                 not (DstLocked orelse SrcLocked) of
                                 true  -> {Src, Dst};
                                 false -> find_files_to_combine(
                                            FileSummaryEts, FileSizeLimit, Next)
                             end
            end
    end.

delete_file_if_empty(File, State = #msstate { current_file = File }) ->
    State;
delete_file_if_empty(File, State = #msstate {
                             gc_pid                = GCPid,
                             file_summary_ets      = FileSummaryEts,
                             pending_gc_completion = Pending }) ->
    [#file_summary { valid_total_size = ValidData,
                     locked           = false }] =
        ets:lookup(FileSummaryEts, File),
    case ValidData of
        %% don't delete the file_summary_ets entry for File here
        %% because we could have readers which need to be able to
        %% decrement the readers count.
        0 -> true = ets:update_element(FileSummaryEts, File,
                                       {#file_summary.locked, true}),
             ok = rabbit_msg_store_gc:delete(GCPid, File),
             Pending1 = orddict_store(File, [], Pending),
             close_handle(File,
                          State #msstate { pending_gc_completion = Pending1 });
        _ -> State
    end.

cleanup_after_file_deletion(File,
                            #msstate { file_handles_ets = FileHandlesEts,
                                       file_summary_ets = FileSummaryEts,
                                       clients          = Clients }) ->
    %% Ensure that any clients that have open fhs to the file close
    %% them before using them again. This has to be done here (given
    %% it's done in the msg_store, and not the gc), and not when
    %% starting up the GC, because if done when starting up the GC,
    %% the client could find the close, and close and reopen the fh,
    %% whilst the GC is waiting for readers to disappear, before it's
    %% actually done the GC.
    true = mark_handle_to_close(Clients, FileHandlesEts, File, true),
    [#file_summary { left    = Left,
                     right   = Right,
                     locked  = true,
                     readers = 0 }] = ets:lookup(FileSummaryEts, File),
    %% We'll never delete the current file, so right is never undefined
    true = Right =/= undefined, %% ASSERTION
    true = ets:update_element(FileSummaryEts, Right,
                              {#file_summary.left, Left}),
    %% ensure the double linked list is maintained
    true = case Left of
               undefined -> true; %% File is the eldest file (left-most)
               _         -> ets:update_element(FileSummaryEts, Left,
                                               {#file_summary.right, Right})
           end,
    true = ets:delete(FileSummaryEts, File),
    ok.

%%----------------------------------------------------------------------------
%% garbage collection / compaction / aggregation -- external
%%----------------------------------------------------------------------------

has_readers(File, #gc_state { file_summary_ets = FileSummaryEts }) ->
    [#file_summary { locked = true, readers = Count }] =
        ets:lookup(FileSummaryEts, File),
    Count /= 0.

combine_files(Source, Destination,
              State = #gc_state { file_summary_ets = FileSummaryEts,
                                  file_handles_ets = FileHandlesEts,
                                  dir              = Dir,
                                  msg_store        = Server }) ->
    [#file_summary {
        readers          = 0,
        left             = Destination,
        valid_total_size = SourceValid,
        file_size        = SourceFileSize,
        locked           = true }] = ets:lookup(FileSummaryEts, Source),
    [#file_summary {
        readers          = 0,
        right            = Source,
        valid_total_size = DestinationValid,
        file_size        = DestinationFileSize,
        locked           = true }] = ets:lookup(FileSummaryEts, Destination),

    SourceName           = filenum_to_name(Source),
    DestinationName      = filenum_to_name(Destination),
    {ok, SourceHdl}      = open_file(Dir, SourceName,
                                     ?READ_AHEAD_MODE),
    {ok, DestinationHdl} = open_file(Dir, DestinationName,
                                     ?READ_AHEAD_MODE ++ ?WRITE_MODE),
    TotalValidData = SourceValid + DestinationValid,
    %% if DestinationValid =:= DestinationContiguousTop then we don't
    %% need a tmp file
    %% if they're not equal, then we need to write out everything past
    %%   the DestinationContiguousTop to a tmp file then truncate,
    %%   copy back in, and then copy over from Source
    %% otherwise we just truncate straight away and copy over from Source
    {DestinationWorkList, DestinationValid} =
        load_and_vacuum_message_file(Destination, State),
    {DestinationContiguousTop, DestinationWorkListTail} =
        drop_contiguous_block_prefix(DestinationWorkList),
    case DestinationWorkListTail of
        [] -> ok = truncate_and_extend_file(
                     DestinationHdl, DestinationContiguousTop, TotalValidData);
        _  -> Tmp = filename:rootname(DestinationName) ++ ?FILE_EXTENSION_TMP,
              {ok, TmpHdl} = open_file(Dir, Tmp, ?READ_AHEAD_MODE++?WRITE_MODE),
              ok = copy_messages(
                     DestinationWorkListTail, DestinationContiguousTop,
                     DestinationValid, DestinationHdl, TmpHdl, Destination,
                     State),
              TmpSize = DestinationValid - DestinationContiguousTop,
              %% so now Tmp contains everything we need to salvage
              %% from Destination, and index_state has been updated to
              %% reflect the compaction of Destination so truncate
              %% Destination and copy from Tmp back to the end
              {ok, 0} = file_handle_cache:position(TmpHdl, 0),
              ok = truncate_and_extend_file(
                     DestinationHdl, DestinationContiguousTop, TotalValidData),
              {ok, TmpSize} =
                  file_handle_cache:copy(TmpHdl, DestinationHdl, TmpSize),
              %% position in DestinationHdl should now be DestinationValid
              ok = file_handle_cache:sync(DestinationHdl),
              ok = file_handle_cache:delete(TmpHdl)
    end,
    {SourceWorkList, SourceValid} = load_and_vacuum_message_file(Source, State),
    ok = copy_messages(SourceWorkList, DestinationValid, TotalValidData,
                       SourceHdl, DestinationHdl, Destination, State),
    %% tidy up
    ok = file_handle_cache:close(DestinationHdl),
    ok = file_handle_cache:close(SourceHdl),

    %% don't update dest.right, because it could be changing at the
    %% same time
    true = ets:update_element(
             FileSummaryEts, Destination,
             [{#file_summary.valid_total_size, TotalValidData},
              {#file_summary.file_size,        TotalValidData}]),

    Reclaimed = SourceFileSize + DestinationFileSize - TotalValidData,
    gen_server2:cast(Server, {combine_files, Source, Destination, Reclaimed}),
    safe_file_delete_fun(Source, Dir, FileHandlesEts).

delete_file(File, State = #gc_state { file_summary_ets = FileSummaryEts,
                                      file_handles_ets = FileHandlesEts,
                                      dir              = Dir,
                                      msg_store        = Server }) ->
    [#file_summary { valid_total_size = 0,
                     locked           = true,
                     file_size        = FileSize,
                     readers          = 0 }] = ets:lookup(FileSummaryEts, File),
    {[], 0} = load_and_vacuum_message_file(File, State),
    gen_server2:cast(Server, {delete_file, File, FileSize}),
    safe_file_delete_fun(File, Dir, FileHandlesEts).

load_and_vacuum_message_file(File, #gc_state { dir          = Dir,
                                               index_module = Index,
                                               index_state  = IndexState }) ->
    %% Messages here will be end-of-file at start-of-list
    {ok, Messages, _FileSize} =
        scan_file_for_valid_messages(Dir, filenum_to_name(File)),
    %% foldl will reverse so will end up with msgs in ascending offset order
    lists:foldl(
      fun ({MsgId, TotalSize, Offset}, Acc = {List, Size}) ->
              case Index:lookup(MsgId, IndexState) of
                  #msg_location { file = File, total_size = TotalSize,
                                  offset = Offset, ref_count = 0 } = Entry ->
                      ok = Index:delete_object(Entry, IndexState),
                      Acc;
                  #msg_location { file = File, total_size = TotalSize,
                                  offset = Offset } = Entry ->
                      {[ Entry | List ], TotalSize + Size};
                  _ ->
                      Acc
              end
      end, {[], 0}, Messages).

copy_messages(WorkList, InitOffset, FinalOffset, SourceHdl, DestinationHdl,
              Destination, #gc_state { index_module = Index,
                                       index_state  = IndexState }) ->
    Copy = fun ({BlockStart, BlockEnd}) ->
                   BSize = BlockEnd - BlockStart,
                   {ok, BlockStart} =
                       file_handle_cache:position(SourceHdl, BlockStart),
                   {ok, BSize} =
                       file_handle_cache:copy(SourceHdl, DestinationHdl, BSize)
           end,
    case
        lists:foldl(
          fun (#msg_location { msg_id = MsgId, offset = Offset,
                               total_size = TotalSize },
               {CurOffset, Block = {BlockStart, BlockEnd}}) ->
                  %% CurOffset is in the DestinationFile.
                  %% Offset, BlockStart and BlockEnd are in the SourceFile
                  %% update MsgLocation to reflect change of file and offset
                  ok = Index:update_fields(MsgId,
                                           [{#msg_location.file, Destination},
                                            {#msg_location.offset, CurOffset}],
                                           IndexState),
                  {CurOffset + TotalSize,
                   case BlockEnd of
                       undefined ->
                           %% base case, called only for the first list elem
                           {Offset, Offset + TotalSize};
                       Offset ->
                           %% extend the current block because the
                           %% next msg follows straight on
                           {BlockStart, BlockEnd + TotalSize};
                       _ ->
                           %% found a gap, so actually do the work for
                           %% the previous block
                           Copy(Block),
                           {Offset, Offset + TotalSize}
                   end}
          end, {InitOffset, {undefined, undefined}}, WorkList) of
        {FinalOffset, Block} ->
            case WorkList of
                [] -> ok;
                _  -> Copy(Block), %% do the last remaining block
                      ok = file_handle_cache:sync(DestinationHdl)
            end;
        {FinalOffsetZ, _Block} ->
            {gc_error, [{expected, FinalOffset},
                        {got, FinalOffsetZ},
                        {destination, Destination}]}
    end.

force_recovery(BaseDir, Store) ->
    Dir = filename:join(BaseDir, atom_to_list(Store)),
    case file:delete(filename:join(Dir, ?CLEAN_FILENAME)) of
        ok              -> ok;
        {error, enoent} -> ok
    end,
    recover_crashed_compactions(BaseDir),
    ok.

foreach_file(D, Fun, Files) ->
    [ok = Fun(filename:join(D, File)) || File <- Files].

foreach_file(D1, D2, Fun, Files) ->
    [ok = Fun(filename:join(D1, File), filename:join(D2, File)) || File <- Files].

transform_dir(BaseDir, Store, TransformFun) ->
    Dir = filename:join(BaseDir, atom_to_list(Store)),
    TmpDir = filename:join(Dir, ?TRANSFORM_TMP),
    TransformFile = fun (A, B) -> transform_msg_file(A, B, TransformFun) end,
    CopyFile = fun (Src, Dst) -> {ok, _Bytes} = file:copy(Src, Dst), ok end,
    case filelib:is_dir(TmpDir) of
        true  -> throw({error, transform_failed_previously});
        false -> FileList = list_sorted_file_names(Dir, ?FILE_EXTENSION),
                 foreach_file(Dir, TmpDir, TransformFile,     FileList),
                 foreach_file(Dir,         fun file:delete/1, FileList),
                 foreach_file(TmpDir, Dir, CopyFile,          FileList),
                 foreach_file(TmpDir,      fun file:delete/1, FileList),
                 ok = file:del_dir(TmpDir)
    end.

transform_msg_file(FileOld, FileNew, TransformFun) ->
    ok = rabbit_misc:ensure_parent_dirs_exist(FileNew),
    {ok, RefOld} = file_handle_cache:open(FileOld, [raw, binary, read], []),
    {ok, RefNew} = file_handle_cache:open(FileNew, [raw, binary, write],
                                          [{write_buffer,
                                            ?HANDLE_CACHE_BUFFER_SIZE}]),
    {ok, _Acc, _IgnoreSize} =
        rabbit_msg_file:scan(
          RefOld, filelib:file_size(FileOld),
          fun({MsgId, _Size, _Offset, BinMsg}, ok) ->
                  {ok, MsgNew} = case binary_to_term(BinMsg) of
                                     <<>> -> {ok, <<>>};  %% dying client marker
                                     Msg  -> TransformFun(Msg)
                                 end,
                  {ok, _} = rabbit_msg_file:append(RefNew, MsgId, MsgNew),
                  ok
          end, ok),
    ok = file_handle_cache:close(RefOld),
    ok = file_handle_cache:close(RefNew),
    ok.<|MERGE_RESOLUTION|>--- conflicted
+++ resolved
@@ -26,17 +26,11 @@
 -export([set_maximum_since_use/2, has_readers/2, combine_files/3,
          delete_file/2]). %% internal
 
-<<<<<<< HEAD
+-export([transform_dir/3, force_recovery/2]). %% upgrade
+
 -export([init/1, handle_call/3, handle_cast/2, handle_info/2, terminate/2,
          code_change/3, prioritise_call/3, prioritise_cast/2,
-         prioritise_info/2]).
-=======
--export([transform_dir/3, force_recovery/2]). %% upgrade
-
--export([init/1, handle_call/3, handle_cast/2, handle_info/2,
-         terminate/2, code_change/3, prioritise_call/3, prioritise_cast/2,
-         format_message_queue/2]).
->>>>>>> d3509448
+         prioritise_info/2, format_message_queue/2]).
 
 %%----------------------------------------------------------------------------
 
