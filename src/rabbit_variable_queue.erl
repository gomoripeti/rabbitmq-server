%% The contents of this file are subject to the Mozilla Public License
%% Version 1.1 (the "License"); you may not use this file except in
%% compliance with the License. You may obtain a copy of the License
%% at http://www.mozilla.org/MPL/
%%
%% Software distributed under the License is distributed on an "AS IS"
%% basis, WITHOUT WARRANTY OF ANY KIND, either express or implied. See
%% the License for the specific language governing rights and
%% limitations under the License.
%%
%% The Original Code is RabbitMQ.
%%
%% The Initial Developer of the Original Code is VMware, Inc.
%% Copyright (c) 2007-2011 VMware, Inc.  All rights reserved.
%%

-module(rabbit_variable_queue).

-export([init/3, terminate/2, delete_and_terminate/2,
         purge/1, publish/4, publish_delivered/5, drain_confirmed/1,
         dropwhile/2, fetch/2, ack/2, requeue/3, len/1, is_empty/1,
         set_ram_duration_target/2, ram_duration/1,
         needs_timeout/1, timeout/1, handle_pre_hibernate/1,
         status/1, invoke/3, is_duplicate/2, discard/3,
         multiple_routing_keys/0]).

-export([start/1, stop/0]).

%% exported for testing only
-export([start_msg_store/2, stop_msg_store/0, init/5]).

%%----------------------------------------------------------------------------
%% Definitions:

%% alpha: this is a message where both the message itself, and its
%%        position within the queue are held in RAM
%%
%% beta: this is a message where the message itself is only held on
%%        disk, but its position within the queue is held in RAM.
%%
%% gamma: this is a message where the message itself is only held on
%%        disk, but its position is both in RAM and on disk.
%%
%% delta: this is a collection of messages, represented by a single
%%        term, where the messages and their position are only held on
%%        disk.
%%
%% Note that for persistent messages, the message and its position
%% within the queue are always held on disk, *in addition* to being in
%% one of the above classifications.
%%
%% Also note that within this code, the term gamma never
%% appears. Instead, gammas are defined by betas who have had their
%% queue position recorded on disk.
%%
%% In general, messages move q1 -> q2 -> delta -> q3 -> q4, though
%% many of these steps are frequently skipped. q1 and q4 only hold
%% alphas, q2 and q3 hold both betas and gammas (as queues of queues,
%% using the bpqueue module where the block prefix determines whether
%% they're betas or gammas). When a message arrives, its
%% classification is determined. It is then added to the rightmost
%% appropriate queue.
%%
%% If a new message is determined to be a beta or gamma, q1 is
%% empty. If a new message is determined to be a delta, q1 and q2 are
%% empty (and actually q4 too).
%%
%% When removing messages from a queue, if q4 is empty then q3 is read
%% directly. If q3 becomes empty then the next segment's worth of
%% messages from delta are read into q3, reducing the size of
%% delta. If the queue is non empty, either q4 or q3 contain
%% entries. It is never permitted for delta to hold all the messages
%% in the queue.
%%
%% The duration indicated to us by the memory_monitor is used to
%% calculate, given our current ingress and egress rates, how many
%% messages we should hold in RAM. We track the ingress and egress
%% rates for both messages and pending acks and rates for both are
%% considered when calculating the number of messages to hold in
%% RAM. When we need to push alphas to betas or betas to gammas, we
%% favour writing out messages that are further from the head of the
%% queue. This minimises writes to disk, as the messages closer to the
%% tail of the queue stay in the queue for longer, thus do not need to
%% be replaced as quickly by sending other messages to disk.
%%
%% Whilst messages are pushed to disk and forgotten from RAM as soon
%% as requested by a new setting of the queue RAM duration, the
%% inverse is not true: we only load messages back into RAM as
%% demanded as the queue is read from. Thus only publishes to the
%% queue will take up available spare capacity.
%%
%% When we report our duration to the memory monitor, we calculate
%% average ingress and egress rates over the last two samples, and
%% then calculate our duration based on the sum of the ingress and
%% egress rates. More than two samples could be used, but it's a
%% balance between responding quickly enough to changes in
%% producers/consumers versus ignoring temporary blips. The problem
%% with temporary blips is that with just a few queues, they can have
%% substantial impact on the calculation of the average duration and
%% hence cause unnecessary I/O. Another alternative is to increase the
%% amqqueue_process:RAM_DURATION_UPDATE_PERIOD to beyond 5
%% seconds. However, that then runs the risk of being too slow to
%% inform the memory monitor of changes. Thus a 5 second interval,
%% plus a rolling average over the last two samples seems to work
%% well in practice.
%%
%% The sum of the ingress and egress rates is used because the egress
%% rate alone is not sufficient. Adding in the ingress rate means that
%% queues which are being flooded by messages are given more memory,
%% resulting in them being able to process the messages faster (by
%% doing less I/O, or at least deferring it) and thus helping keep
%% their mailboxes empty and thus the queue as a whole is more
%% responsive. If such a queue also has fast but previously idle
%% consumers, the consumer can then start to be driven as fast as it
%% can go, whereas if only egress rate was being used, the incoming
%% messages may have to be written to disk and then read back in,
%% resulting in the hard disk being a bottleneck in driving the
%% consumers. Generally, we want to give Rabbit every chance of
%% getting rid of messages as fast as possible and remaining
%% responsive, and using only the egress rate impacts that goal.
%%
%% If a queue is full of transient messages, then the transition from
%% betas to deltas will be potentially very expensive as millions of
%% entries must be written to disk by the queue_index module. This can
%% badly stall the queue. In order to avoid this, the proportion of
%% gammas / (betas+gammas) must not be lower than (betas+gammas) /
%% (alphas+betas+gammas). As the queue grows or available memory
%% shrinks, the latter ratio increases, requiring the conversion of
%% more gammas to betas in order to maintain the invariant. At the
%% point at which betas and gammas must be converted to deltas, there
%% should be very few betas remaining, thus the transition is fast (no
%% work needs to be done for the gamma -> delta transition).
%%
%% The conversion of betas to gammas is done in batches of exactly
%% ?IO_BATCH_SIZE. This value should not be too small, otherwise the
%% frequent operations on the queues of q2 and q3 will not be
%% effectively amortised (switching the direction of queue access
%% defeats amortisation), nor should it be too big, otherwise
%% converting a batch stalls the queue for too long. Therefore, it
%% must be just right. ram_index_count is used here and is the number
%% of betas.
%%
%% The conversion from alphas to betas is also chunked, but only to
%% ensure no more than ?IO_BATCH_SIZE alphas are converted to betas at
%% any one time. This further smooths the effects of changes to the
%% target_ram_count and ensures the queue remains responsive
%% even when there is a large amount of IO work to do. The
%% timeout callback is utilised to ensure that conversions are
%% done as promptly as possible whilst ensuring the queue remains
%% responsive.
%%
%% In the queue we keep track of both messages that are pending
%% delivery and messages that are pending acks. In the event of a
%% queue purge, we only need to load qi segments if the queue has
%% elements in deltas (i.e. it came under significant memory
%% pressure). In the event of a queue deletion, in addition to the
%% preceding, by keeping track of pending acks in RAM, we do not need
%% to search through qi segments looking for messages that are yet to
%% be acknowledged.
%%
%% Pending acks are recorded in memory by storing the message itself.
%% If the message has been sent to disk, we do not store the message
%% content. During memory reduction, pending acks containing message
%% content have that content removed and the corresponding messages
%% are pushed out to disk.
%%
%% Messages from pending acks are returned to q4, q3 and delta during
%% requeue, based on the limits of seq_id contained in each. Requeued
%% messages retain their original seq_id, maintaining order
%% when requeued.
%%
%% The order in which alphas are pushed to betas and pending acks
%% are pushed to disk is determined dynamically. We always prefer to
%% push messages for the source (alphas or acks) that is growing the
%% fastest (with growth measured as avg. ingress - avg. egress). In
%% each round of memory reduction a chunk of messages at most
%% ?IO_BATCH_SIZE in size is allocated to be pushed to disk. The
%% fastest growing source will be reduced by as much of this chunk as
%% possible. If there is any remaining allocation in the chunk after
%% the first source has been reduced to zero, the second source will
%% be reduced by as much of the remaining chunk as possible.
%%
%% Notes on Clean Shutdown
%% (This documents behaviour in variable_queue, queue_index and
%% msg_store.)
%%
%% In order to try to achieve as fast a start-up as possible, if a
%% clean shutdown occurs, we try to save out state to disk to reduce
%% work on startup. In the msg_store this takes the form of the
%% index_module's state, plus the file_summary ets table, and client
%% refs. In the VQ, this takes the form of the count of persistent
%% messages in the queue and references into the msg_stores. The
%% queue_index adds to these terms the details of its segments and
%% stores the terms in the queue directory.
%%
%% Two message stores are used. One is created for persistent messages
%% to durable queues that must survive restarts, and the other is used
%% for all other messages that just happen to need to be written to
%% disk. On start up we can therefore nuke the transient message
%% store, and be sure that the messages in the persistent store are
%% all that we need.
%%
%% The references to the msg_stores are there so that the msg_store
%% knows to only trust its saved state if all of the queues it was
%% previously talking to come up cleanly. Likewise, the queues
%% themselves (esp queue_index) skips work in init if all the queues
%% and msg_store were shutdown cleanly. This gives both good speed
%% improvements and also robustness so that if anything possibly went
%% wrong in shutdown (or there was subsequent manual tampering), all
%% messages and queues that can be recovered are recovered, safely.
%%
%% To delete transient messages lazily, the variable_queue, on
%% startup, stores the next_seq_id reported by the queue_index as the
%% transient_threshold. From that point on, whenever it's reading a
%% message off disk via the queue_index, if the seq_id is below this
%% threshold and the message is transient then it drops the message
%% (the message itself won't exist on disk because it would have been
%% stored in the transient msg_store which would have had its saved
%% state nuked on startup). This avoids the expensive operation of
%% scanning the entire queue on startup in order to delete transient
%% messages that were only pushed to disk to save memory.
%%
%%----------------------------------------------------------------------------

-behaviour(rabbit_backing_queue).

-record(vqstate,
        { q1,
          q2,
          delta,
          q3,
          q4,
          next_seq_id,
          pending_ack,
          pending_ack_index,
          ram_ack_index,
          index_state,
          msg_store_clients,
          durable,
          transient_threshold,

          async_callback,

          len,
          persistent_count,

          target_ram_count,
          ram_msg_count,
          ram_msg_count_prev,
          ram_ack_count_prev,
          ram_index_count,
          out_counter,
          in_counter,
          rates,
          msgs_on_disk,
          msg_indices_on_disk,
          unconfirmed,
          confirmed,
          ack_out_counter,
          ack_in_counter,
          ack_rates
        }).

-record(rates, { egress, ingress, avg_egress, avg_ingress, timestamp }).

-record(msg_status,
        { seq_id,
          msg_id,
          msg,
          is_persistent,
          is_delivered,
          msg_on_disk,
          index_on_disk,
          msg_props
        }).

-record(delta,
        { start_seq_id, %% start_seq_id is inclusive
          count,
          end_seq_id    %% end_seq_id is exclusive
        }).

-record(merge_funs, {new, join, out, in, publish}).

%% When we discover, on publish, that we should write some indices to
%% disk for some betas, the IO_BATCH_SIZE sets the number of betas
%% that we must be due to write indices for before we do any work at
%% all. This is both a minimum and a maximum - we don't write fewer
%% than IO_BATCH_SIZE indices out in one go, and we don't write more -
%% we can always come back on the next publish to do more.
-define(IO_BATCH_SIZE, 64).
-define(PERSISTENT_MSG_STORE, msg_store_persistent).
-define(TRANSIENT_MSG_STORE,  msg_store_transient).
-define(QUEUE, lqueue).

-include("rabbit.hrl").

%%----------------------------------------------------------------------------

-rabbit_upgrade({multiple_routing_keys, local, []}).

-ifdef(use_specs).

-type(timestamp() :: {non_neg_integer(), non_neg_integer(), non_neg_integer()}).
-type(seq_id()  :: non_neg_integer()).
-type(ack()     :: seq_id()).

-type(rates() :: #rates { egress      :: {timestamp(), non_neg_integer()},
                          ingress     :: {timestamp(), non_neg_integer()},
                          avg_egress  :: float(),
                          avg_ingress :: float(),
                          timestamp   :: timestamp() }).

-type(delta() :: #delta { start_seq_id :: non_neg_integer(),
                          count        :: non_neg_integer(),
                          end_seq_id   :: non_neg_integer() }).

-type(state() :: #vqstate {
             q1                    :: queue(),
             q2                    :: queue(),
             delta                 :: delta(),
             q3                    :: queue(),
             q4                    :: queue(),
             next_seq_id           :: seq_id(),
             pending_ack           :: dict(),
             ram_ack_index         :: gb_tree(),
             index_state           :: any(),
             msg_store_clients     :: 'undefined' | {{any(), binary()},
                                                    {any(), binary()}},
             durable               :: boolean(),
             transient_threshold   :: non_neg_integer(),

             async_callback        :: async_callback(),

             len                   :: non_neg_integer(),
             persistent_count      :: non_neg_integer(),

             target_ram_count      :: non_neg_integer() | 'infinity',
             ram_msg_count         :: non_neg_integer(),
             ram_msg_count_prev    :: non_neg_integer(),
             ram_index_count       :: non_neg_integer(),
             out_counter           :: non_neg_integer(),
             in_counter            :: non_neg_integer(),
             rates                 :: rates(),
             msgs_on_disk          :: gb_set(),
             msg_indices_on_disk   :: gb_set(),
             unconfirmed           :: gb_set(),
             confirmed             :: gb_set(),
             ack_out_counter       :: non_neg_integer(),
             ack_in_counter        :: non_neg_integer(),
             ack_rates             :: rates() }).

-include("rabbit_backing_queue_spec.hrl").

-spec(multiple_routing_keys/0 :: () -> 'ok').

-endif.

-define(BLANK_DELTA, #delta { start_seq_id = undefined,
                              count        = 0,
                              end_seq_id   = undefined }).
-define(BLANK_DELTA_PATTERN(Z), #delta { start_seq_id = Z,
                                         count        = 0,
                                         end_seq_id   = Z }).

%%----------------------------------------------------------------------------
%% Public API
%%----------------------------------------------------------------------------

start(DurableQueues) ->
    {AllTerms, StartFunState} = rabbit_queue_index:recover(DurableQueues),
    start_msg_store(
      [Ref || Terms <- AllTerms,
              begin
                  Ref = proplists:get_value(persistent_ref, Terms),
                  Ref =/= undefined
              end],
      StartFunState).

stop() -> stop_msg_store().

start_msg_store(Refs, StartFunState) ->
    ok = rabbit_sup:start_child(?TRANSIENT_MSG_STORE, rabbit_msg_store,
                                [?TRANSIENT_MSG_STORE, rabbit_mnesia:dir(),
                                 undefined,  {fun (ok) -> finished end, ok}]),
    ok = rabbit_sup:start_child(?PERSISTENT_MSG_STORE, rabbit_msg_store,
                                [?PERSISTENT_MSG_STORE, rabbit_mnesia:dir(),
                                 Refs, StartFunState]).

stop_msg_store() ->
    ok = rabbit_sup:stop_child(?PERSISTENT_MSG_STORE),
    ok = rabbit_sup:stop_child(?TRANSIENT_MSG_STORE).

init(Queue, Recover, AsyncCallback) ->
    init(Queue, Recover, AsyncCallback,
         fun (MsgIds, ActionTaken) ->
                 msgs_written_to_disk(AsyncCallback, MsgIds, ActionTaken)
         end,
         fun (MsgIds) -> msg_indices_written_to_disk(AsyncCallback, MsgIds) end).

init(#amqqueue { name = QueueName, durable = IsDurable }, false,
     AsyncCallback, MsgOnDiskFun, MsgIdxOnDiskFun) ->
    IndexState = rabbit_queue_index:init(QueueName, MsgIdxOnDiskFun),
    init(IsDurable, IndexState, 0, [], AsyncCallback,
         case IsDurable of
             true  -> msg_store_client_init(?PERSISTENT_MSG_STORE,
                                            MsgOnDiskFun, AsyncCallback);
             false -> undefined
         end,
         msg_store_client_init(?TRANSIENT_MSG_STORE, undefined, AsyncCallback));

init(#amqqueue { name = QueueName, durable = true }, true,
     AsyncCallback, MsgOnDiskFun, MsgIdxOnDiskFun) ->
    Terms = rabbit_queue_index:shutdown_terms(QueueName),
    {PRef, Terms1} =
        case proplists:get_value(persistent_ref, Terms) of
            undefined -> {rabbit_guid:guid(), []};
            PRef1     -> {PRef1, Terms}
        end,
    PersistentClient = msg_store_client_init(?PERSISTENT_MSG_STORE, PRef,
                                             MsgOnDiskFun, AsyncCallback),
    TransientClient  = msg_store_client_init(?TRANSIENT_MSG_STORE,
                                             undefined, AsyncCallback),
    {DeltaCount, IndexState} =
        rabbit_queue_index:recover(
          QueueName, Terms1,
          rabbit_msg_store:successfully_recovered_state(?PERSISTENT_MSG_STORE),
          fun (MsgId) ->
                  rabbit_msg_store:contains(MsgId, PersistentClient)
          end,
          MsgIdxOnDiskFun),
    init(true, IndexState, DeltaCount, Terms1, AsyncCallback,
         PersistentClient, TransientClient).

terminate(_Reason, State) ->
    State1 = #vqstate { persistent_count  = PCount,
                        index_state       = IndexState,
                        msg_store_clients = {MSCStateP, MSCStateT} } =
        purge_pending_ack(true, State),
    PRef = case MSCStateP of
               undefined -> undefined;
               _         -> ok = rabbit_msg_store:client_terminate(MSCStateP),
                            rabbit_msg_store:client_ref(MSCStateP)
           end,
    ok = rabbit_msg_store:client_delete_and_terminate(MSCStateT),
    Terms = [{persistent_ref, PRef}, {persistent_count, PCount}],
    a(State1 #vqstate { index_state       = rabbit_queue_index:terminate(
                                              Terms, IndexState),
                        msg_store_clients = undefined }).

%% the only difference between purge and delete is that delete also
%% needs to delete everything that's been delivered and not ack'd.
delete_and_terminate(_Reason, State) ->
    %% TODO: there is no need to interact with qi at all - which we do
    %% as part of 'purge' and 'purge_pending_ack', other than
    %% deleting it.
    {_PurgeCount, State1} = purge(State),
    State2 = #vqstate { index_state         = IndexState,
                        msg_store_clients   = {MSCStateP, MSCStateT} } =
        purge_pending_ack(false, State1),
    IndexState1 = rabbit_queue_index:delete_and_terminate(IndexState),
    case MSCStateP of
        undefined -> ok;
        _         -> rabbit_msg_store:client_delete_and_terminate(MSCStateP)
    end,
    rabbit_msg_store:client_delete_and_terminate(MSCStateT),
    a(State2 #vqstate { index_state       = IndexState1,
                        msg_store_clients = undefined }).

purge(State = #vqstate { q4                = Q4,
                         index_state       = IndexState,
                         msg_store_clients = MSCState,
                         len               = Len,
                         persistent_count  = PCount }) ->
    %% TODO: when there are no pending acks, which is a common case,
    %% we could simply wipe the qi instead of issuing delivers and
    %% acks for all the messages.
    {LensByStore, IndexState1} = remove_queue_entries(
                                   fun ?QUEUE:queue_fold/3, Q4,
                                   orddict:new(), IndexState, MSCState),
    {LensByStore1, State1 = #vqstate { q1                = Q1,
                                       index_state       = IndexState2,
                                       msg_store_clients = MSCState1 }} =
        purge_betas_and_deltas(LensByStore,
                               State #vqstate { q4          = ?QUEUE:new(),
                                                index_state = IndexState1 }),
    {LensByStore2, IndexState3} = remove_queue_entries(
                                    fun ?QUEUE:queue_fold/3, Q1,
                                    LensByStore1, IndexState2, MSCState1),
    PCount1 = PCount - find_persistent_count(LensByStore2),
    {Len, a(State1 #vqstate { q1                = ?QUEUE:new(),
                              index_state       = IndexState3,
                              len               = 0,
                              ram_msg_count     = 0,
                              ram_index_count   = 0,
                              persistent_count  = PCount1 })}.

publish(Msg, MsgProps, _ChPid, State) ->
    {_SeqId, State1} = publish(Msg, MsgProps, false, false, State),
    a(reduce_memory_use(State1)).

publish_delivered(false, #basic_message { id = MsgId },
                  #message_properties { needs_confirming = NeedsConfirming },
                  _ChPid, State = #vqstate { async_callback = Callback,
                                             len = 0 }) ->
    case NeedsConfirming of
        true  -> blind_confirm(Callback, gb_sets:singleton(MsgId));
        false -> ok
    end,
    {undefined, a(State)};
publish_delivered(true, Msg = #basic_message { is_persistent = IsPersistent,
                                               id = MsgId },
                  MsgProps = #message_properties {
                    needs_confirming = NeedsConfirming },
                  _ChPid, State = #vqstate { len              = 0,
                                             next_seq_id      = SeqId,
                                             out_counter      = OutCount,
                                             in_counter       = InCount,
                                             persistent_count = PCount,
                                             durable          = IsDurable,
                                             unconfirmed      = UC }) ->
    IsPersistent1 = IsDurable andalso IsPersistent,
    MsgStatus = (msg_status(IsPersistent1, SeqId, Msg, MsgProps))
        #msg_status { is_delivered = true },
    {MsgStatus1, State1} = maybe_write_to_disk(false, false, MsgStatus, State),
    State2 = record_pending_ack(m(MsgStatus1), State1),
    PCount1 = PCount + one_if(IsPersistent1),
    UC1 = gb_sets_maybe_insert(NeedsConfirming, MsgId, UC),
    {SeqId, a(reduce_memory_use(
                State2 #vqstate { next_seq_id      = SeqId    + 1,
                                  out_counter      = OutCount + 1,
                                  in_counter       = InCount  + 1,
                                  persistent_count = PCount1,
                                  unconfirmed      = UC1 }))}.

drain_confirmed(State = #vqstate { confirmed = C }) ->
    {gb_sets:to_list(C), State #vqstate { confirmed = gb_sets:new() }}.

dropwhile(Pred, State) ->
    case queue_out(State) of
        {empty, State1} ->
            a(State1);
        {{value, MsgStatus = #msg_status { msg_props = MsgProps }}, State1} ->
            case Pred(MsgProps) of
                true ->  {_, State2} = internal_fetch(false, MsgStatus, State1),
                         dropwhile(Pred, State2);
                false -> a(in_r(MsgStatus, State1))
            end
    end.

fetch(AckRequired, State) ->
    case queue_out(State) of
        {empty, State1} ->
            {empty, a(State1)};
        {{value, MsgStatus}, State1} ->
            %% it is possible that the message wasn't read from disk
            %% at this point, so read it in.
            {MsgStatus1, State2} = read_msg(MsgStatus, State1),
            {Res, State3} = internal_fetch(AckRequired, MsgStatus1, State2),
            {Res, a(State3)}
    end.

ack([], State) ->
    {[], State};
ack(AckTags, State) ->
    {{IndexOnDiskSeqIds, MsgIdsByStore, AllMsgIds},
     State1 = #vqstate { index_state       = IndexState,
                         msg_store_clients = MSCState,
                         persistent_count  = PCount,
                         ack_out_counter   = AckOutCount }} =
        lists:foldl(
          fun (SeqId, {Acc, State2}) ->
                  {MsgStatus, State3} = remove_pending_ack(SeqId, State2),
                  {accumulate_ack(MsgStatus, Acc), State3}
          end, {accumulate_ack_init(), State}, AckTags),
    IndexState1 = rabbit_queue_index:ack(IndexOnDiskSeqIds, IndexState),
    [ok = msg_store_remove(MSCState, IsPersistent, MsgIds)
     || {IsPersistent, MsgIds} <- orddict:to_list(MsgIdsByStore)],
    PCount1 = PCount - find_persistent_count(sum_msg_ids_by_store_to_len(
                                               orddict:new(), MsgIdsByStore)),
    {lists:reverse(AllMsgIds),
     a(State1 #vqstate { index_state      = IndexState1,
                         persistent_count = PCount1,
                         ack_out_counter  = AckOutCount + length(AckTags) })}.

requeue(AckTags, MsgPropsFun, #vqstate { delta      = Delta,
                                         q3         = Q3,
                                         q4         = Q4,
                                         in_counter = InCounter,
                                         len        = Len } = State) ->
    {SeqIds,  Q4a, MsgIds,  State1} = queue_merge(lists:sort(AckTags), Q4, [],
                                                  beta_limit(Q3),
                                                  alpha_funs(),
                                                  MsgPropsFun, State),
    {SeqIds1, Q3a, MsgIds1, State2} = queue_merge(SeqIds, Q3, MsgIds,
                                                  delta_limit(Delta),
                                                  beta_funs(),
                                                  MsgPropsFun, State1),
    {Delta1, MsgIds2, State3}       = delta_merge(SeqIds1, Delta, MsgIds1,
                                                  MsgPropsFun, State2),
    MsgCount = length(MsgIds2),
    {MsgIds2, a(reduce_memory_use(
                  State3 #vqstate { delta      = Delta1,
                                    q3         = Q3a,
                                    q4         = Q4a,
                                    in_counter = InCounter + MsgCount,
                                    len        = Len + MsgCount }))}.

len(#vqstate { len = Len }) -> Len.

is_empty(State) -> 0 == len(State).

set_ram_duration_target(
  DurationTarget, State = #vqstate {
                    rates     = #rates { avg_egress  = AvgEgressRate,
                                         avg_ingress = AvgIngressRate },
                    ack_rates = #rates { avg_egress  = AvgAckEgressRate,
                                         avg_ingress = AvgAckIngressRate },
                    target_ram_count = TargetRamCount }) ->
    Rate =
        AvgEgressRate + AvgIngressRate + AvgAckEgressRate + AvgAckIngressRate,
    TargetRamCount1 =
        case DurationTarget of
            infinity  -> infinity;
            _         -> trunc(DurationTarget * Rate) %% msgs = sec * msgs/sec
        end,
    State1 = State #vqstate { target_ram_count = TargetRamCount1 },
    a(case TargetRamCount1 == infinity orelse
          (TargetRamCount =/= infinity andalso
           TargetRamCount1 >= TargetRamCount) of
          true  -> State1;
          false -> reduce_memory_use(State1)
      end).

ram_duration(State = #vqstate {
               rates              = #rates { timestamp = Timestamp,
                                             egress    = Egress,
                                             ingress   = Ingress } = Rates,
               ack_rates          = #rates { timestamp = AckTimestamp,
                                             egress    = AckEgress,
                                             ingress   = AckIngress } = ARates,
               in_counter         = InCount,
               out_counter        = OutCount,
               ack_in_counter     = AckInCount,
               ack_out_counter    = AckOutCount,
               ram_msg_count      = RamMsgCount,
               ram_msg_count_prev = RamMsgCountPrev,
               ram_ack_index      = RamAckIndex,
               ram_ack_count_prev = RamAckCountPrev }) ->
    Now = now(),
    {AvgEgressRate,   Egress1} = update_rate(Now, Timestamp, OutCount, Egress),
    {AvgIngressRate, Ingress1} = update_rate(Now, Timestamp, InCount, Ingress),

    {AvgAckEgressRate,   AckEgress1} =
        update_rate(Now, AckTimestamp, AckOutCount, AckEgress),
    {AvgAckIngressRate, AckIngress1} =
        update_rate(Now, AckTimestamp, AckInCount, AckIngress),

    RamAckCount = gb_trees:size(RamAckIndex),

    Duration = %% msgs+acks / (msgs+acks/sec) == sec
        case (AvgEgressRate == 0 andalso AvgIngressRate == 0 andalso
              AvgAckEgressRate == 0 andalso AvgAckIngressRate == 0) of
            true  -> infinity;
            false -> (RamMsgCountPrev + RamMsgCount +
                          RamAckCount + RamAckCountPrev) /
                         (4 * (AvgEgressRate + AvgIngressRate +
                                   AvgAckEgressRate + AvgAckIngressRate))
        end,

    {Duration, State #vqstate {
                 rates              = Rates #rates {
                                        egress      = Egress1,
                                        ingress     = Ingress1,
                                        avg_egress  = AvgEgressRate,
                                        avg_ingress = AvgIngressRate,
                                        timestamp   = Now },
                 ack_rates          = ARates #rates {
                                        egress      = AckEgress1,
                                        ingress     = AckIngress1,
                                        avg_egress  = AvgAckEgressRate,
                                        avg_ingress = AvgAckIngressRate,
                                        timestamp   = Now },
                 in_counter         = 0,
                 out_counter        = 0,
                 ack_in_counter     = 0,
                 ack_out_counter    = 0,
                 ram_msg_count_prev = RamMsgCount,
                 ram_ack_count_prev = RamAckCount }}.

needs_timeout(State) ->
    case needs_index_sync(State) of
        false -> case reduce_memory_use(
                        fun (_Quota, State1) -> {0, State1} end,
                        fun (_Quota, State1) -> State1 end,
                        fun (_Quota, State1) -> {0, State1} end,
                        State) of
                     {true,  _State} -> idle;
                     {false, _State} -> false
                 end;
        true  -> timed
    end.

timeout(State) ->
    a(reduce_memory_use(confirm_commit_index(State))).

handle_pre_hibernate(State = #vqstate { index_state = IndexState }) ->
    State #vqstate { index_state = rabbit_queue_index:flush(IndexState) }.

status(#vqstate {
          q1 = Q1, q2 = Q2, delta = Delta, q3 = Q3, q4 = Q4,
          len              = Len,
          pending_ack      = PA,
          ram_ack_index    = RAI,
          target_ram_count = TargetRamCount,
          ram_msg_count    = RamMsgCount,
          ram_index_count  = RamIndexCount,
          next_seq_id      = NextSeqId,
          persistent_count = PersistentCount,
          rates            = #rates { avg_egress  = AvgEgressRate,
                                      avg_ingress = AvgIngressRate },
          ack_rates        = #rates { avg_egress  = AvgAckEgressRate,
                                      avg_ingress = AvgAckIngressRate } }) ->
    [ {q1                  , ?QUEUE:len(Q1)},
      {q2                  , ?QUEUE:len(Q2)},
      {delta               , Delta},
      {q3                  , ?QUEUE:len(Q3)},
      {q4                  , ?QUEUE:len(Q4)},
      {len                 , Len},
      {pending_acks        , dict:size(PA)},
      {target_ram_count    , TargetRamCount},
      {ram_msg_count       , RamMsgCount},
      {ram_ack_count       , gb_trees:size(RAI)},
      {ram_index_count     , RamIndexCount},
      {next_seq_id         , NextSeqId},
      {persistent_count    , PersistentCount},
      {avg_ingress_rate    , AvgIngressRate},
      {avg_egress_rate     , AvgEgressRate},
      {avg_ack_ingress_rate, AvgAckIngressRate},
      {avg_ack_egress_rate , AvgAckEgressRate} ].

invoke(?MODULE, Fun, State) -> Fun(?MODULE, State).

is_duplicate(_Msg, State) -> {false, State}.

discard(_Msg, _ChPid, State) -> State.

%%----------------------------------------------------------------------------
%% Minor helpers
%%----------------------------------------------------------------------------

a(State = #vqstate { q1 = Q1, q2 = Q2, delta = Delta, q3 = Q3, q4 = Q4,
                     len                  = Len,
                     persistent_count     = PersistentCount,
                     ram_msg_count        = RamMsgCount,
                     ram_index_count      = RamIndexCount }) ->
    E1 = ?QUEUE:is_empty(Q1),
    E2 = ?QUEUE:is_empty(Q2),
    ED = Delta#delta.count == 0,
    E3 = ?QUEUE:is_empty(Q3),
    E4 = ?QUEUE:is_empty(Q4),
    LZ = Len == 0,

    true = E1 or not E3,
    true = E2 or not ED,
    true = ED or not E3,
    true = LZ == (E3 and E4),

    true = Len             >= 0,
    true = PersistentCount >= 0,
    true = RamMsgCount     >= 0,
    true = RamIndexCount   >= 0,

    State.

m(MsgStatus = #msg_status { msg           = Msg,
                            is_persistent = IsPersistent,
                            msg_on_disk   = MsgOnDisk,
                            index_on_disk = IndexOnDisk }) ->
    true = (not IsPersistent) or IndexOnDisk,
    true = (not IndexOnDisk) or MsgOnDisk,
    true = (Msg =/= undefined) or MsgOnDisk,

    MsgStatus.

one_if(true ) -> 1;
one_if(false) -> 0.

cons_if(true,   E, L) -> [E | L];
cons_if(false, _E, L) -> L.

gb_sets_maybe_insert(false, _Val, Set) -> Set;
%% when requeueing, we re-add a msg_id to the unconfirmed set
gb_sets_maybe_insert(true,  Val,  Set) -> gb_sets:add(Val, Set).

msg_status(IsPersistent, SeqId, Msg = #basic_message { id = MsgId },
           MsgProps) ->
    #msg_status { seq_id = SeqId, msg_id = MsgId, msg = Msg,
                  is_persistent = IsPersistent, is_delivered = false,
                  msg_on_disk = false, index_on_disk = false,
                  msg_props = MsgProps }.

trim_msg_status(MsgStatus) -> MsgStatus #msg_status { msg = undefined }.

with_msg_store_state({MSCStateP, MSCStateT},  true, Fun) ->
    {Result, MSCStateP1} = Fun(MSCStateP),
    {Result, {MSCStateP1, MSCStateT}};
with_msg_store_state({MSCStateP, MSCStateT}, false, Fun) ->
    {Result, MSCStateT1} = Fun(MSCStateT),
    {Result, {MSCStateP, MSCStateT1}}.

with_immutable_msg_store_state(MSCState, IsPersistent, Fun) ->
    {Res, MSCState} = with_msg_store_state(MSCState, IsPersistent,
                                           fun (MSCState1) ->
                                                   {Fun(MSCState1), MSCState1}
                                           end),
    Res.

msg_store_client_init(MsgStore, MsgOnDiskFun, Callback) ->
    msg_store_client_init(MsgStore, rabbit_guid:guid(), MsgOnDiskFun, Callback).

msg_store_client_init(MsgStore, Ref, MsgOnDiskFun, Callback) ->
    CloseFDsFun = msg_store_close_fds_fun(MsgStore =:= ?PERSISTENT_MSG_STORE),
    rabbit_msg_store:client_init(MsgStore, Ref, MsgOnDiskFun,
                                 fun () -> Callback(?MODULE, CloseFDsFun) end).

msg_store_write(MSCState, IsPersistent, MsgId, Msg) ->
    with_immutable_msg_store_state(
      MSCState, IsPersistent,
      fun (MSCState1) -> rabbit_msg_store:write(MsgId, Msg, MSCState1) end).

msg_store_read(MSCState, IsPersistent, MsgId) ->
    with_msg_store_state(
      MSCState, IsPersistent,
      fun (MSCState1) -> rabbit_msg_store:read(MsgId, MSCState1) end).

msg_store_remove(MSCState, IsPersistent, MsgIds) ->
    with_immutable_msg_store_state(
      MSCState, IsPersistent,
      fun (MCSState1) -> rabbit_msg_store:remove(MsgIds, MCSState1) end).

msg_store_close_fds(MSCState, IsPersistent) ->
    with_msg_store_state(
      MSCState, IsPersistent,
      fun (MSCState1) -> rabbit_msg_store:close_all_indicated(MSCState1) end).

msg_store_close_fds_fun(IsPersistent) ->
    fun (?MODULE, State = #vqstate { msg_store_clients = MSCState }) ->
            {ok, MSCState1} = msg_store_close_fds(MSCState, IsPersistent),
            State #vqstate { msg_store_clients = MSCState1 }
    end.

maybe_write_delivered(false, _SeqId, IndexState) ->
    IndexState;
maybe_write_delivered(true, SeqId, IndexState) ->
    rabbit_queue_index:deliver([SeqId], IndexState).

betas_from_index_entries(List, TransientThreshold, PA, IndexState) ->
    {Filtered, Delivers, Acks} =
        lists:foldr(
          fun ({MsgId, SeqId, MsgProps, IsPersistent, IsDelivered},
               {Filtered1, Delivers1, Acks1} = Acc) ->
                  case SeqId < TransientThreshold andalso not IsPersistent of
                      true  -> {Filtered1,
                                cons_if(not IsDelivered, SeqId, Delivers1),
                                [SeqId | Acks1]};
<<<<<<< HEAD
                      false -> {?QUEUE:in_r(
                                  m(#msg_status { msg           = undefined,
                                                  msg_id        = MsgId,
                                                  seq_id        = SeqId,
=======
                      false -> case dict:is_key(SeqId, PA) of
                                   false -> {[m(#msg_status {
                                                  seq_id        = SeqId,
                                                  msg_id        = MsgId,
                                                  msg           = undefined,
>>>>>>> f7a0cb75
                                                  is_persistent = IsPersistent,
                                                  is_delivered  = IsDelivered,
                                                  msg_on_disk   = true,
                                                  index_on_disk = true,
                                                  msg_props     = MsgProps
<<<<<<< HEAD
                                                }), Filtered1),
                                Delivers1,
                                Acks1}
=======
                                                }) | Filtered1],
                                            Delivers1,
                                            Acks1};
                                   true  -> Acc
                           end
>>>>>>> f7a0cb75
                  end
          end, {?QUEUE:new(), [], []}, List),
    {Filtered,
     rabbit_queue_index:ack(Acks,
                            rabbit_queue_index:deliver(Delivers, IndexState))}.

%% the first arg is the older delta
combine_deltas(?BLANK_DELTA_PATTERN(X), ?BLANK_DELTA_PATTERN(Y)) ->
    ?BLANK_DELTA;
combine_deltas(?BLANK_DELTA_PATTERN(X), #delta { start_seq_id = Start,
                                                 count        = Count,
                                                 end_seq_id   = End } = B) ->
    true = Start + Count =< End, %% ASSERTION
    B;
combine_deltas(#delta { start_seq_id = Start,
                        count        = Count,
                        end_seq_id   = End } = A, ?BLANK_DELTA_PATTERN(Y)) ->
    true = Start + Count =< End, %% ASSERTION
    A;
combine_deltas(#delta { start_seq_id = StartLow,
                        count        = CountLow,
                        end_seq_id   = EndLow },
               #delta { start_seq_id = StartHigh,
                        count        = CountHigh,
                        end_seq_id   = EndHigh }) ->
    Count = CountLow + CountHigh,
    true = (StartLow =< StartHigh) %% ASSERTIONS
        andalso ((StartLow + CountLow) =< EndLow)
        andalso ((StartHigh + CountHigh) =< EndHigh)
        andalso ((StartLow + Count) =< EndHigh),
    #delta { start_seq_id = StartLow, count = Count, end_seq_id = EndHigh }.

beta_fold(Fun, Init, Q) -> ?QUEUE:queue_fold(Fun, Init, Q).

update_rate(Now, Then, Count, {OThen, OCount}) ->
    %% avg over the current period and the previous
    {1000000.0 * (Count + OCount) / timer:now_diff(Now, OThen), {Then, Count}}.

%%----------------------------------------------------------------------------
%% Internal major helpers for Public API
%%----------------------------------------------------------------------------

init(IsDurable, IndexState, DeltaCount, Terms, AsyncCallback,
     PersistentClient, TransientClient) ->
    {LowSeqId, NextSeqId, IndexState1} = rabbit_queue_index:bounds(IndexState),

    DeltaCount1 = proplists:get_value(persistent_count, Terms, DeltaCount),
    Delta = case DeltaCount1 == 0 andalso DeltaCount /= undefined of
                true  -> ?BLANK_DELTA;
                false -> #delta { start_seq_id = LowSeqId,
                                  count        = DeltaCount1,
                                  end_seq_id   = NextSeqId }
            end,
    Now = now(),
    State = #vqstate {
      q1                  = ?QUEUE:new(),
      q2                  = ?QUEUE:new(),
      delta               = Delta,
      q3                  = ?QUEUE:new(),
      q4                  = ?QUEUE:new(),
      next_seq_id         = NextSeqId,
      pending_ack         = dict:new(),
      ram_ack_index       = gb_trees:empty(),
      index_state         = IndexState1,
      msg_store_clients   = {PersistentClient, TransientClient},
      durable             = IsDurable,
      transient_threshold = NextSeqId,

      async_callback      = AsyncCallback,

      len                 = DeltaCount1,
      persistent_count    = DeltaCount1,

      target_ram_count    = infinity,
      ram_msg_count       = 0,
      ram_msg_count_prev  = 0,
      ram_ack_count_prev  = 0,
      ram_index_count     = 0,
      out_counter         = 0,
      in_counter          = 0,
      rates               = blank_rate(Now, DeltaCount1),
      msgs_on_disk        = gb_sets:new(),
      msg_indices_on_disk = gb_sets:new(),
      unconfirmed         = gb_sets:new(),
      confirmed           = gb_sets:new(),
      ack_out_counter     = 0,
      ack_in_counter      = 0,
      ack_rates           = blank_rate(Now, 0) },
    a(maybe_deltas_to_betas(State)).

blank_rate(Timestamp, IngressLength) ->
    #rates { egress      = {Timestamp, 0},
             ingress     = {Timestamp, IngressLength},
             avg_egress  = 0.0,
             avg_ingress = 0.0,
             timestamp   = Timestamp }.

in_r(MsgStatus = #msg_status { msg = undefined, index_on_disk = IndexOnDisk },
     State = #vqstate { q3 = Q3, q4 = Q4, ram_index_count = RamIndexCount }) ->
    case ?QUEUE:is_empty(Q4) of
        true  -> State #vqstate {
                   q3              = ?QUEUE:in_r(MsgStatus, Q3),
                   ram_index_count = RamIndexCount + one_if(not IndexOnDisk) };
        false -> {MsgStatus1, State1 = #vqstate { q4 = Q4a }} =
                     read_msg(MsgStatus, State),
                 State1 #vqstate { q4 = ?QUEUE:in_r(MsgStatus1, Q4a) }
    end;
in_r(MsgStatus, State = #vqstate { q4 = Q4 }) ->
    State #vqstate { q4 = ?QUEUE:in_r(MsgStatus, Q4) }.

queue_out(State = #vqstate { q4 = Q4 }) ->
    case ?QUEUE:out(Q4) of
        {empty, _Q4} ->
            case fetch_from_q3(State) of
                {empty, _State1} = Result     -> Result;
                {loaded, {MsgStatus, State1}} -> {{value, MsgStatus}, State1}
            end;
        {{value, MsgStatus}, Q4a} ->
            {{value, MsgStatus}, State #vqstate { q4 = Q4a }}
    end.

read_msg(MsgStatus = #msg_status { msg           = undefined,
                                   msg_id        = MsgId,
                                   is_persistent = IsPersistent },
         State = #vqstate { ram_msg_count     = RamMsgCount,
                            msg_store_clients = MSCState}) ->
    {{ok, Msg = #basic_message {}}, MSCState1} =
        msg_store_read(MSCState, IsPersistent, MsgId),
    {MsgStatus #msg_status { msg = Msg },
     State #vqstate { ram_msg_count     = RamMsgCount + 1,
                      msg_store_clients = MSCState1 }};
read_msg(MsgStatus, State) ->
    {MsgStatus, State}.

internal_fetch(AckRequired, MsgStatus = #msg_status {
                              seq_id        = SeqId,
                              msg_id        = MsgId,
                              msg           = Msg,
                              is_persistent = IsPersistent,
                              is_delivered  = IsDelivered,
                              msg_on_disk   = MsgOnDisk,
                              index_on_disk = IndexOnDisk },
               State = #vqstate {ram_msg_count     = RamMsgCount,
                                 out_counter       = OutCount,
                                 index_state       = IndexState,
                                 msg_store_clients = MSCState,
                                 len               = Len,
                                 persistent_count  = PCount }) ->
    %% 1. Mark it delivered if necessary
    IndexState1 = maybe_write_delivered(
                    IndexOnDisk andalso not IsDelivered,
                    SeqId, IndexState),

    %% 2. Remove from msg_store and queue index, if necessary
    Rem = fun () ->
                  ok = msg_store_remove(MSCState, IsPersistent, [MsgId])
          end,
    Ack = fun () -> rabbit_queue_index:ack([SeqId], IndexState1) end,
    IndexState2 =
        case {AckRequired, MsgOnDisk, IndexOnDisk} of
            {false, true, false} -> Rem(), IndexState1;
            {false, true,  true} -> Rem(), Ack();
            _                    -> IndexState1
        end,

    %% 3. If an ack is required, add something sensible to PA
    {AckTag, State1} = case AckRequired of
                           true  -> StateN = record_pending_ack(
                                               MsgStatus #msg_status {
                                                 is_delivered = true }, State),
                                    {SeqId, StateN};
                           false -> {undefined, State}
                       end,

    PCount1 = PCount - one_if(IsPersistent andalso not AckRequired),
    Len1 = Len - 1,
    RamMsgCount1 = RamMsgCount - one_if(Msg =/= undefined),

    {{Msg, IsDelivered, AckTag, Len1},
     State1 #vqstate { ram_msg_count    = RamMsgCount1,
                       out_counter      = OutCount + 1,
                       index_state      = IndexState2,
                       len              = Len1,
                       persistent_count = PCount1 }}.

purge_betas_and_deltas(LensByStore,
                       State = #vqstate { q3                = Q3,
                                          index_state       = IndexState,
                                          msg_store_clients = MSCState }) ->
    case ?QUEUE:is_empty(Q3) of
        true  -> {LensByStore, State};
        false -> {LensByStore1, IndexState1} =
                     remove_queue_entries(fun beta_fold/3, Q3,
                                          LensByStore, IndexState, MSCState),
                 purge_betas_and_deltas(LensByStore1,
                                        maybe_deltas_to_betas(
                                          State #vqstate {
                                            q3          = ?QUEUE:new(),
                                            index_state = IndexState1 }))
    end.

remove_queue_entries(Fold, Q, LensByStore, IndexState, MSCState) ->
    {MsgIdsByStore, Delivers, Acks} =
        Fold(fun remove_queue_entries1/2, {orddict:new(), [], []}, Q),
    ok = orddict:fold(fun (IsPersistent, MsgIds, ok) ->
                              msg_store_remove(MSCState, IsPersistent, MsgIds)
                      end, ok, MsgIdsByStore),
    {sum_msg_ids_by_store_to_len(LensByStore, MsgIdsByStore),
     rabbit_queue_index:ack(Acks,
                            rabbit_queue_index:deliver(Delivers, IndexState))}.

remove_queue_entries1(
  #msg_status { msg_id = MsgId, seq_id = SeqId,
                is_delivered = IsDelivered, msg_on_disk = MsgOnDisk,
                index_on_disk = IndexOnDisk, is_persistent = IsPersistent },
  {MsgIdsByStore, Delivers, Acks}) ->
    {case MsgOnDisk of
         true  -> rabbit_misc:orddict_cons(IsPersistent, MsgId, MsgIdsByStore);
         false -> MsgIdsByStore
     end,
     cons_if(IndexOnDisk andalso not IsDelivered, SeqId, Delivers),
     cons_if(IndexOnDisk, SeqId, Acks)}.

sum_msg_ids_by_store_to_len(LensByStore, MsgIdsByStore) ->
    orddict:fold(
      fun (IsPersistent, MsgIds, LensByStore1) ->
              orddict:update_counter(IsPersistent, length(MsgIds), LensByStore1)
      end, LensByStore, MsgIdsByStore).

%%----------------------------------------------------------------------------
%% Internal gubbins for publishing
%%----------------------------------------------------------------------------

publish(Msg = #basic_message { is_persistent = IsPersistent, id = MsgId },
        MsgProps = #message_properties { needs_confirming = NeedsConfirming },
        IsDelivered, MsgOnDisk,
        State = #vqstate { q1 = Q1, q3 = Q3, q4 = Q4,
                           next_seq_id      = SeqId,
                           len              = Len,
                           in_counter       = InCount,
                           persistent_count = PCount,
                           durable          = IsDurable,
                           ram_msg_count    = RamMsgCount,
                           unconfirmed      = UC }) ->
    IsPersistent1 = IsDurable andalso IsPersistent,
    MsgStatus = (msg_status(IsPersistent1, SeqId, Msg, MsgProps))
        #msg_status { is_delivered = IsDelivered, msg_on_disk = MsgOnDisk},
    {MsgStatus1, State1} = maybe_write_to_disk(false, false, MsgStatus, State),
    State2 = case ?QUEUE:is_empty(Q3) of
                 false -> State1 #vqstate { q1 = ?QUEUE:in(m(MsgStatus1), Q1) };
                 true  -> State1 #vqstate { q4 = ?QUEUE:in(m(MsgStatus1), Q4) }
             end,
    PCount1 = PCount + one_if(IsPersistent1),
    UC1 = gb_sets_maybe_insert(NeedsConfirming, MsgId, UC),
    {SeqId, State2 #vqstate { next_seq_id      = SeqId   + 1,
                              len              = Len     + 1,
                              in_counter       = InCount + 1,
                              persistent_count = PCount1,
                              ram_msg_count    = RamMsgCount + 1,
                              unconfirmed      = UC1 }}.

maybe_write_msg_to_disk(_Force, MsgStatus = #msg_status {
                                  msg_on_disk = true }, _MSCState) ->
    MsgStatus;
maybe_write_msg_to_disk(Force, MsgStatus = #msg_status {
                                 msg = Msg, msg_id = MsgId,
                                 is_persistent = IsPersistent }, MSCState)
  when Force orelse IsPersistent ->
    Msg1 = Msg #basic_message {
             %% don't persist any recoverable decoded properties
             content = rabbit_binary_parser:clear_decoded_content(
                         Msg #basic_message.content)},
    ok = msg_store_write(MSCState, IsPersistent, MsgId, Msg1),
    MsgStatus #msg_status { msg_on_disk = true };
maybe_write_msg_to_disk(_Force, MsgStatus, _MSCState) ->
    MsgStatus.

maybe_write_index_to_disk(_Force, MsgStatus = #msg_status {
                                    index_on_disk = true }, IndexState) ->
    true = MsgStatus #msg_status.msg_on_disk, %% ASSERTION
    {MsgStatus, IndexState};
maybe_write_index_to_disk(Force, MsgStatus = #msg_status {
                                   msg_id        = MsgId,
                                   seq_id        = SeqId,
                                   is_persistent = IsPersistent,
                                   is_delivered  = IsDelivered,
                                   msg_props     = MsgProps}, IndexState)
  when Force orelse IsPersistent ->
    true = MsgStatus #msg_status.msg_on_disk, %% ASSERTION
    IndexState1 = rabbit_queue_index:publish(
                    MsgId, SeqId, MsgProps, IsPersistent, IndexState),
    {MsgStatus #msg_status { index_on_disk = true },
     maybe_write_delivered(IsDelivered, SeqId, IndexState1)};
maybe_write_index_to_disk(_Force, MsgStatus, IndexState) ->
    {MsgStatus, IndexState}.

maybe_write_to_disk(ForceMsg, ForceIndex, MsgStatus,
                    State = #vqstate { index_state       = IndexState,
                                       msg_store_clients = MSCState }) ->
    MsgStatus1 = maybe_write_msg_to_disk(ForceMsg, MsgStatus, MSCState),
    {MsgStatus2, IndexState1} =
        maybe_write_index_to_disk(ForceIndex, MsgStatus1, IndexState),
    {MsgStatus2, State #vqstate { index_state = IndexState1 }}.

%%----------------------------------------------------------------------------
%% Internal gubbins for acks
%%----------------------------------------------------------------------------

record_pending_ack(#msg_status { seq_id        = SeqId,
                                 msg_id        = MsgId,
                                 msg_on_disk   = MsgOnDisk } = MsgStatus,
                   State = #vqstate { pending_ack     = PA,
                                      ram_ack_index   = RAI,
                                      ack_in_counter  = AckInCount}) ->
    {AckEntry, RAI1} =
        case MsgOnDisk of
            true  -> {m(trim_msg_status(MsgStatus)), RAI};
            false -> {MsgStatus, gb_trees:insert(SeqId, MsgId, RAI)}
        end,
    PA1 = dict:store(SeqId, AckEntry, PA),
    State #vqstate { pending_ack    = PA1,
                     ram_ack_index  = RAI1,
                     ack_in_counter = AckInCount + 1}.

remove_pending_ack(SeqId, State = #vqstate { pending_ack   = PA,
                                             ram_ack_index = RAI }) ->
    {dict:fetch(SeqId, PA),
     State #vqstate { pending_ack   = dict:erase(SeqId, PA),
                      ram_ack_index = gb_trees:delete_any(SeqId, RAI) }}.

purge_pending_ack(KeepPersistent,
                  State = #vqstate { pending_ack       = PA,
                                     index_state       = IndexState,
                                     msg_store_clients = MSCState }) ->
    {IndexOnDiskSeqIds, MsgIdsByStore, _AllMsgIds} =
        dict:fold(fun (_SeqId, MsgStatus, Acc) ->
                          accumulate_ack(MsgStatus, Acc)
                  end, accumulate_ack_init(), PA),
    State1 = State #vqstate { pending_ack   = dict:new(),
                              ram_ack_index = gb_trees:empty() },
    case KeepPersistent of
        true  -> case orddict:find(false, MsgIdsByStore) of
                     error        -> State1;
                     {ok, MsgIds} -> ok = msg_store_remove(MSCState, false,
                                                           MsgIds),
                                    State1
                 end;
        false -> IndexState1 =
                     rabbit_queue_index:ack(IndexOnDiskSeqIds, IndexState),
                 [ok = msg_store_remove(MSCState, IsPersistent, MsgIds)
                  || {IsPersistent, MsgIds} <- orddict:to_list(MsgIdsByStore)],
                 State1 #vqstate { index_state = IndexState1 }
    end.

accumulate_ack_init() -> {[], orddict:new(), []}.

accumulate_ack(#msg_status { seq_id        = SeqId,
                             msg_id        = MsgId,
                             is_persistent = IsPersistent,
                             msg_on_disk   = MsgOnDisk,
                             index_on_disk = IndexOnDisk },
               {IndexOnDiskSeqIdsAcc, MsgIdsByStore, AllMsgIds}) ->
    {cons_if(IndexOnDisk, SeqId, IndexOnDiskSeqIdsAcc),
     case MsgOnDisk of
         true  -> rabbit_misc:orddict_cons(IsPersistent, MsgId, MsgIdsByStore);
         false -> MsgIdsByStore
     end,
     [MsgId | AllMsgIds]}.

find_persistent_count(LensByStore) ->
    case orddict:find(true, LensByStore) of
        error     -> 0;
        {ok, Len} -> Len
    end.

%%----------------------------------------------------------------------------
%% Internal plumbing for confirms (aka publisher acks)
%%----------------------------------------------------------------------------

confirm_commit_index(State = #vqstate { index_state = IndexState }) ->
    case needs_index_sync(State) of
        true  -> State #vqstate {
                   index_state = rabbit_queue_index:sync(IndexState) };
        false -> State
    end.

record_confirms(MsgIdSet, State = #vqstate { msgs_on_disk        = MOD,
                                             msg_indices_on_disk = MIOD,
                                             unconfirmed         = UC,
                                             confirmed           = C }) ->
    State #vqstate { msgs_on_disk        = gb_sets:difference(MOD,  MsgIdSet),
                     msg_indices_on_disk = gb_sets:difference(MIOD, MsgIdSet),
                     unconfirmed         = gb_sets:difference(UC,   MsgIdSet),
                     confirmed           = gb_sets:union     (C,    MsgIdSet) }.

needs_index_sync(#vqstate { msg_indices_on_disk = MIOD,
                            unconfirmed = UC }) ->
    %% If UC is empty then by definition, MIOD and MOD are also empty
    %% and there's nothing that can be pending a sync.

    %% If UC is not empty, then we want to find is_empty(UC - MIOD),
    %% but the subtraction can be expensive. Thus instead, we test to
    %% see if UC is a subset of MIOD. This can only be the case if
    %% MIOD == UC, which would indicate that every message in UC is
    %% also in MIOD and is thus _all_ pending on a msg_store sync, not
    %% on a qi sync. Thus the negation of this is sufficient. Because
    %% is_subset is short circuiting, this is more efficient than the
    %% subtraction.
    not (gb_sets:is_empty(UC) orelse gb_sets:is_subset(UC, MIOD)).

blind_confirm(Callback, MsgIdSet) ->
    Callback(?MODULE,
             fun (?MODULE, State) -> record_confirms(MsgIdSet, State) end).

msgs_written_to_disk(Callback, MsgIdSet, removed) ->
    blind_confirm(Callback, MsgIdSet);
msgs_written_to_disk(Callback, MsgIdSet, written) ->
    Callback(?MODULE,
             fun (?MODULE, State = #vqstate { msgs_on_disk        = MOD,
                                              msg_indices_on_disk = MIOD,
                                              unconfirmed         = UC }) ->
                     Confirmed = gb_sets:intersection(UC, MsgIdSet),
                     record_confirms(gb_sets:intersection(MsgIdSet, MIOD),
                                     State #vqstate {
                                       msgs_on_disk =
                                           gb_sets:union(MOD, Confirmed) })
             end).

msg_indices_written_to_disk(Callback, MsgIdSet) ->
    Callback(?MODULE,
             fun (?MODULE, State = #vqstate { msgs_on_disk        = MOD,
                                              msg_indices_on_disk = MIOD,
                                              unconfirmed         = UC }) ->
                     Confirmed = gb_sets:intersection(UC, MsgIdSet),
                     record_confirms(gb_sets:intersection(MsgIdSet, MOD),
                                     State #vqstate {
                                       msg_indices_on_disk =
                                           gb_sets:union(MIOD, Confirmed) })
             end).

%%----------------------------------------------------------------------------
%% Internal plumbing for requeue
%%----------------------------------------------------------------------------

alpha_funs() ->
    #merge_funs {
         new     = fun queue:new/0,
         join    = fun queue:join/2,
         out     = fun queue:out/1,
         in      = fun queue:in/2,
         publish = fun (#msg_status { msg = undefined } = MsgStatus, State) ->
                           read_msg(MsgStatus, State);
                       (MsgStatus, #vqstate {
                          ram_msg_count = RamMsgCount } = State) ->
                           {MsgStatus, State #vqstate {
                                         ram_msg_count = RamMsgCount + 1 }}
                   end}.

beta_funs() ->
    #merge_funs {
         new     = fun bpqueue:new/0,
         join    = fun bpqueue:join/2,
         out     = fun (Q) ->
                           case bpqueue:out(Q) of
                               {{value, _IndexOnDisk, MsgStatus}, Q1} ->
                                   {{value, MsgStatus}, Q1};
                               {empty, _Q1} = X ->
                                   X
                           end
                   end,
         in      = fun (#msg_status { index_on_disk = IOD } = MsgStatus, Q) ->
                           bpqueue:in(IOD, MsgStatus, Q)
                   end,
         publish = fun (#msg_status { msg_on_disk = MsgOnDisk } = MsgStatus,
                        State) ->
                           {#msg_status { index_on_disk = IndexOnDisk,
                                          msg           = Msg} = MsgStatus1,
                            #vqstate { ram_index_count = RamIndexCount,
                                       ram_msg_count   = RamMsgCount } =
                                State1} =
                               maybe_write_to_disk(not MsgOnDisk, false,
                                                   MsgStatus, State),
                           {MsgStatus1, State1 #vqstate {
                                          ram_msg_count   = RamMsgCount +
                                              one_if(Msg =/= undefined),
                                          ram_index_count = RamIndexCount +
                                              one_if(not IndexOnDisk) }}
                   end}.

%% Rebuild queue, inserting sequence ids to maintain ordering
queue_merge(SeqIds, Q, MsgIds, Limit, #merge_funs { new = QNew } = Funs,
            MsgPropsFun, State) ->
    queue_merge(SeqIds, Q, QNew(), MsgIds, Limit, Funs, MsgPropsFun, State).

queue_merge([SeqId | Rest] = SeqIds, Q, Front, MsgIds, Limit,
            #merge_funs { out = QOut, in = QIn, publish = QPublish } = Funs,
            MsgPropsFun, State)
  when Limit == undefined orelse SeqId < Limit ->
    case QOut(Q) of
        {{value, #msg_status { seq_id = SeqIdQ } = MsgStatus}, Q1}
          when SeqIdQ < SeqId ->
            %% enqueue from the remaining queue
            queue_merge(SeqIds, Q1, QIn(MsgStatus, Front), MsgIds,
                        Limit, Funs, MsgPropsFun, State);
        {_, _Q1} ->
            %% enqueue from the remaining list of sequence ids
            {MsgStatus, State1} = msg_from_pending_ack(SeqId, MsgPropsFun,
                                                       State),
            {#msg_status { msg_id = MsgId } = MsgStatus1, State2} =
                QPublish(MsgStatus, State1),
            queue_merge(Rest, Q, QIn(MsgStatus1, Front), [MsgId | MsgIds],
                        Limit, Funs, MsgPropsFun, State2)
    end;
queue_merge(SeqIds, Q, Front, MsgIds, _Limit, #merge_funs { join = QJoin },
            _MsgPropsFun, State) ->
    {SeqIds, QJoin(Front, Q), MsgIds, State}.

delta_merge([], Delta, MsgIds, _MsgPropsFun, State) ->
    {Delta, MsgIds, State};
delta_merge(SeqIds, #delta { start_seq_id = StartSeqId,
                             count        = Count,
                             end_seq_id   = EndSeqId} = Delta,
            MsgIds, MsgPropsFun, State) ->
    lists:foldl(fun (SeqId, {Delta0, MsgIds0, State0}) ->
                        {#msg_status { msg_id        = MsgId,
                                       index_on_disk = IndexOnDisk,
                                       msg_on_disk   = MsgOnDisk} = MsgStatus,
                         State1} =
                            msg_from_pending_ack(SeqId, MsgPropsFun, State0),
                        {_MsgStatus, State2} =
                            maybe_write_to_disk(not MsgOnDisk, not IndexOnDisk,
                                                MsgStatus, State1),
                        {Delta0 #delta {
                           start_seq_id = lists:min([SeqId, StartSeqId]),
                           count        = Count + 1,
                           end_seq_id   = lists:max([SeqId + 1, EndSeqId]) },
                         [MsgId | MsgIds0], State2}
                end, {Delta, MsgIds, State}, SeqIds).

%% Mostly opposite of record_pending_ack/2
msg_from_pending_ack(SeqId, MsgPropsFun, State) ->
    {#msg_status { msg_props = MsgProps } = MsgStatus, State1} =
        remove_pending_ack(SeqId, State),
    {MsgStatus #msg_status {
       msg_props = (MsgPropsFun(MsgProps)) #message_properties {
                     needs_confirming = false } }, State1}.

beta_limit(BPQ) ->
    case bpqueue:out(BPQ) of
        {{value, _Prefix, #msg_status { seq_id = SeqId }}, _BPQ} -> SeqId;
        {empty, _BPQ}                                            -> undefined
    end.

delta_limit(?BLANK_DELTA_PATTERN(_X)) -> undefined;
delta_limit(#delta { start_seq_id = StartSeqId }) -> StartSeqId.

%%----------------------------------------------------------------------------
%% Phase changes
%%----------------------------------------------------------------------------

%% Determine whether a reduction in memory use is necessary, and call
%% functions to perform the required phase changes. The function can
%% also be used to just do the former, by passing in dummy phase
%% change functions.
%%
%% The function does not report on any needed beta->delta conversions,
%% though the conversion function for that is called as necessary. The
%% reason is twofold. Firstly, this is safe because the conversion is
%% only ever necessary just after a transition to a
%% target_ram_count of zero or after an incremental alpha->beta
%% conversion. In the former case the conversion is performed straight
%% away (i.e. any betas present at the time are converted to deltas),
%% and in the latter case the need for a conversion is flagged up
%% anyway. Secondly, this is necessary because we do not have a
%% precise and cheap predicate for determining whether a beta->delta
%% conversion is necessary - due to the complexities of retaining up
%% one segment's worth of messages in q3 - and thus would risk
%% perpetually reporting the need for a conversion when no such
%% conversion is needed. That in turn could cause an infinite loop.
reduce_memory_use(_AlphaBetaFun, _BetaDeltaFun, _AckFun,
                  State = #vqstate {target_ram_count = infinity}) ->
    {false, State};
reduce_memory_use(AlphaBetaFun, BetaDeltaFun, AckFun,
                  State = #vqstate {
                    ram_ack_index    = RamAckIndex,
                    ram_msg_count    = RamMsgCount,
                    target_ram_count = TargetRamCount,
                    rates            = #rates { avg_ingress = AvgIngress,
                                                avg_egress  = AvgEgress },
                    ack_rates        = #rates { avg_ingress = AvgAckIngress,
                                                avg_egress  = AvgAckEgress }
                   }) ->

    {Reduce, State1} =
        case chunk_size(RamMsgCount + gb_trees:size(RamAckIndex),
                        TargetRamCount) of
            0  -> {false, State};
            %% Reduce memory of pending acks and alphas. The order is
            %% determined based on which is growing faster. Whichever
            %% comes second may very well get a quota of 0 if the
            %% first manages to push out the max number of messages.
            S1 -> {_, State2} =
                      lists:foldl(fun (ReduceFun, {QuotaN, StateN}) ->
                                          ReduceFun(QuotaN, StateN)
                                  end,
                                  {S1, State},
                                  case (AvgAckIngress - AvgAckEgress) >
                                      (AvgIngress - AvgEgress) of
                                      true  -> [AckFun, AlphaBetaFun];
                                      false -> [AlphaBetaFun, AckFun]
                                  end),
                  {true, State2}
        end,

    case chunk_size(State1 #vqstate.ram_index_count,
                    permitted_beta_count(State1)) of
        ?IO_BATCH_SIZE = S2 -> {true, BetaDeltaFun(S2, State1)};
        _                   -> {Reduce, State1}
    end.

limit_ram_acks(0, State) ->
    {0, State};
limit_ram_acks(Quota, State = #vqstate { pending_ack   = PA,
                                         ram_ack_index = RAI }) ->
    case gb_trees:is_empty(RAI) of
        true ->
            {Quota, State};
        false ->
            {SeqId, MsgId, RAI1} = gb_trees:take_largest(RAI),
            MsgStatus = #msg_status { msg_id = MsgId, is_persistent = false} =
                dict:fetch(SeqId, PA),
            {MsgStatus1, State1} =
                maybe_write_to_disk(true, false, MsgStatus, State),
            PA1 = dict:store(SeqId, m(trim_msg_status(MsgStatus1)), PA),
            limit_ram_acks(Quota - 1,
                           State1 #vqstate { pending_ack   = PA1,
                                             ram_ack_index = RAI1 })
    end.

reduce_memory_use(State) ->
    {_, State1} = reduce_memory_use(fun push_alphas_to_betas/2,
                                    fun push_betas_to_deltas/2,
                                    fun limit_ram_acks/2,
                                    State),
    State1.

permitted_beta_count(#vqstate { len = 0 }) ->
    infinity;
permitted_beta_count(#vqstate { len = Len,
                                q1  = Q1,
                                q3  = Q3,
                                q4  = Q4 }) ->
    BetaDeltaLen = Len - ?QUEUE:len(Q1) - ?QUEUE:len(Q4),
    Permitted = BetaDeltaLen - trunc(BetaDeltaLen * BetaDeltaLen / Len),
    case ?QUEUE:out(Q3) of
        {empty, _Q3} -> Permitted;
        {{value, #msg_status { seq_id = MinSeqId }}, _Q3} ->
            lists:max([Permitted,
                       rabbit_queue_index:next_segment_boundary(MinSeqId) - MinSeqId])
    end.

chunk_size(Current, Permitted)
  when Permitted =:= infinity orelse Permitted >= Current ->
    0;
chunk_size(Current, Permitted) ->
    lists:min([Current - Permitted, ?IO_BATCH_SIZE]).

fetch_from_q3(State = #vqstate {
                q1                = Q1,
                q2                = Q2,
                delta             = #delta { count = DeltaCount },
                q3                = Q3,
                q4                = Q4,
                ram_index_count   = RamIndexCount}) ->
    case ?QUEUE:out(Q3) of
        {empty, _Q3} ->
            {empty, State};
        {{value, MsgStatus = #msg_status { index_on_disk = IndexOnDisk }}, Q3a} ->
            RamIndexCount1 = RamIndexCount - one_if(not IndexOnDisk),
            true = RamIndexCount1 >= 0, %% ASSERTION
            State1 = State #vqstate { q3              = Q3a,
                                      ram_index_count = RamIndexCount1 },
            State2 =
                case {?QUEUE:is_empty(Q3a), 0 == DeltaCount} of
                    {true, true} ->
                        %% q3 is now empty, it wasn't before; delta is
                        %% still empty. So q2 must be empty, and we
                        %% know q4 is empty otherwise we wouldn't be
                        %% loading from q3. As such, we can just set
                        %% q4 to Q1.
                        true = ?QUEUE:is_empty(Q2), %% ASSERTION
                        true = ?QUEUE:is_empty(Q4), %% ASSERTION
                        State1 #vqstate { q1 = ?QUEUE:new(),
                                          q4 = Q1 };
                    {true, false} ->
                        maybe_deltas_to_betas(State1);
                    {false, _} ->
                        %% q3 still isn't empty, we've not touched
                        %% delta, so the invariants between q1, q2,
                        %% delta and q3 are maintained
                        State1
                end,
            {loaded, {MsgStatus, State2}}
    end.

maybe_deltas_to_betas(State = #vqstate { delta = ?BLANK_DELTA_PATTERN(X) }) ->
    State;
maybe_deltas_to_betas(State = #vqstate {
                        q2                   = Q2,
                        delta                = Delta,
                        q3                   = Q3,
                        index_state          = IndexState,
                        pending_ack          = PA,
                        transient_threshold  = TransientThreshold }) ->
    #delta { start_seq_id = DeltaSeqId,
             count        = DeltaCount,
             end_seq_id   = DeltaSeqIdEnd } = Delta,
    DeltaSeqId1 =
        lists:min([rabbit_queue_index:next_segment_boundary(DeltaSeqId),
                   DeltaSeqIdEnd]),
    {List, IndexState1} =
        rabbit_queue_index:read(DeltaSeqId, DeltaSeqId1, IndexState),
    {Q3a, IndexState2} =
        betas_from_index_entries(List, TransientThreshold, PA, IndexState1),
    State1 = State #vqstate { index_state = IndexState2 },
    case ?QUEUE:len(Q3a) of
        0 ->
            %% we ignored every message in the segment due to it being
            %% transient and below the threshold
            maybe_deltas_to_betas(
              State1 #vqstate {
                delta = Delta #delta { start_seq_id = DeltaSeqId1 }});
        Q3aLen ->
            Q3b = ?QUEUE:join(Q3, Q3a),
            case DeltaCount - Q3aLen of
                0 ->
                    %% delta is now empty, but it wasn't before, so
                    %% can now join q2 onto q3
                    State1 #vqstate { q2    = ?QUEUE:new(),
                                      delta = ?BLANK_DELTA,
                                      q3    = ?QUEUE:join(Q3b, Q2) };
                N when N > 0 ->
                    Delta1 = #delta { start_seq_id = DeltaSeqId1,
                                      count        = N,
                                      end_seq_id   = DeltaSeqIdEnd },
                    State1 #vqstate { delta = Delta1,
                                      q3    = Q3b }
            end
    end.

push_alphas_to_betas(Quota, State) ->
    {Quota1, State1} = maybe_push_q1_to_betas(Quota,  State),
    {Quota2, State2} = maybe_push_q4_to_betas(Quota1, State1),
    {Quota2, State2}.

maybe_push_q1_to_betas(Quota, State = #vqstate { q1 = Q1 }) ->
    maybe_push_alphas_to_betas(
      fun ?QUEUE:out/1,
      fun (MsgStatus, Q1a,
           State1 = #vqstate { q3 = Q3, delta = #delta { count = 0 } }) ->
              State1 #vqstate { q1 = Q1a,
                                q3 = ?QUEUE:in(MsgStatus, Q3) };
          (MsgStatus, Q1a, State1 = #vqstate { q2 = Q2 }) ->
              State1 #vqstate { q1 = Q1a,
                                q2 = ?QUEUE:in(MsgStatus, Q2) }
      end, Quota, Q1, State).

maybe_push_q4_to_betas(Quota, State = #vqstate { q4 = Q4 }) ->
    maybe_push_alphas_to_betas(
      fun ?QUEUE:out_r/1,
      fun (MsgStatus, Q4a, State1 = #vqstate { q3 = Q3 }) ->
              State1 #vqstate { q3 = ?QUEUE:in_r(MsgStatus, Q3),
                                q4 = Q4a }
      end, Quota, Q4, State).

maybe_push_alphas_to_betas(_Generator, _Consumer, Quota, _Q,
                           State = #vqstate {
                             ram_msg_count    = RamMsgCount,
                             target_ram_count = TargetRamCount })
  when Quota =:= 0 orelse
       TargetRamCount =:= infinity orelse
       TargetRamCount >= RamMsgCount ->
    {Quota, State};
maybe_push_alphas_to_betas(Generator, Consumer, Quota, Q, State) ->
    case Generator(Q) of
        {empty, _Q} ->
            {Quota, State};
        {{value, MsgStatus}, Qa} ->
            {MsgStatus1 = #msg_status { msg_on_disk = true,
                                        index_on_disk = IndexOnDisk },
             State1 = #vqstate { ram_msg_count   = RamMsgCount,
                                 ram_index_count = RamIndexCount }} =
                maybe_write_to_disk(true, false, MsgStatus, State),
            MsgStatus2 = m(trim_msg_status(MsgStatus1)),
            RamIndexCount1 = RamIndexCount + one_if(not IndexOnDisk),
            State2 = State1 #vqstate { ram_msg_count   = RamMsgCount - 1,
                                       ram_index_count = RamIndexCount1 },
            maybe_push_alphas_to_betas(Generator, Consumer, Quota - 1, Qa,
                                       Consumer(MsgStatus2, Qa, State2))
    end.

push_betas_to_deltas(Quota,
                     State = #vqstate { q2              = Q2,
                                        delta           = Delta,
                                        q3              = Q3,
                                        index_state     = IndexState,
                                        ram_index_count = RamIndexCount }) ->
    {Quota1, Delta2, Q2a, RamIndexCount2, IndexState2} =
        push_betas_to_deltas(fun (Q2MinSeqId) -> Q2MinSeqId end,
                             fun ?QUEUE:out/1, Quota, Q2,
                             RamIndexCount, IndexState),
    {_Quota2, Delta3, Q3a, RamIndexCount3, IndexState3} =
        push_betas_to_deltas(fun rabbit_queue_index:next_segment_boundary/1,
                             fun ?QUEUE:out_r/1, Quota1, Q3,
                             RamIndexCount2, IndexState2),
    Delta4 = combine_deltas(Delta3, combine_deltas(Delta, Delta2)),
    State #vqstate { q2              = Q2a,
                     delta           = Delta4,
                     q3              = Q3a,
                     index_state     = IndexState3,
                     ram_index_count = RamIndexCount3 }.

push_betas_to_deltas(LimitFun, Generator, Quota, Q, RamIndexCount, IndexState) ->
    case ?QUEUE:out(Q) of
        {empty, _Q} ->
            {Quota, ?BLANK_DELTA, Q, RamIndexCount, IndexState};
        {{value, #msg_status { seq_id = MinSeqId }}, _Qa} ->
            {{value, #msg_status { seq_id = MaxSeqId }}, _Qb} = ?QUEUE:out_r(Q),
            Limit = LimitFun(MinSeqId),
            case MaxSeqId < Limit of
                true  -> {Quota, ?BLANK_DELTA, Q, RamIndexCount, IndexState};
                false -> {Len, Qc, RamIndexCount1, IndexState1} =
                             push_betas_to_deltas(Generator, Limit, Quota, Q, 0,
                                                  RamIndexCount, IndexState),
                         {Quota - Len, #delta { start_seq_id = Limit,
                                                count        = Len,
                                                end_seq_id   = MaxSeqId + 1 },
                          Qc, RamIndexCount1, IndexState1}
            end
    end.

push_betas_to_deltas(_Generator, _Limit, 0, Q, Count, RamIndexCount, IndexState) ->
    {Count, Q, RamIndexCount, IndexState};
push_betas_to_deltas(Generator, Limit, Quota, Q, Count, RamIndexCount, IndexState) ->
    case Generator(Q) of
        {empty, _Q} ->
            {Count, Q, RamIndexCount, IndexState};
        {{value, #msg_status { seq_id = SeqId }}, _Qa}
          when SeqId < Limit ->
            {Count, Q, RamIndexCount, IndexState};
        {{value, MsgStatus = #msg_status { index_on_disk = IndexOnDisk }}, Qa} ->
            {Quota1, RamIndexCount1, IndexState1} =
                case IndexOnDisk of
                    true  -> {Quota, RamIndexCount, IndexState};
                    false -> {#msg_status { index_on_disk = true },
                              IndexState2} =
                                 maybe_write_index_to_disk(true, MsgStatus,
                                                           IndexState),
                             {Quota - 1, RamIndexCount - 1, IndexState2}
                end,
            push_betas_to_deltas(
              Generator, Limit, Quota1, Qa, Count + 1, RamIndexCount1, IndexState1)
    end.

%%----------------------------------------------------------------------------
%% Upgrading
%%----------------------------------------------------------------------------

multiple_routing_keys() ->
    transform_storage(
      fun ({basic_message, ExchangeName, Routing_Key, Content,
            MsgId, Persistent}) ->
              {ok, {basic_message, ExchangeName, [Routing_Key], Content,
                    MsgId, Persistent}};
          (_) -> {error, corrupt_message}
      end),
    ok.


%% Assumes message store is not running
transform_storage(TransformFun) ->
    transform_store(?PERSISTENT_MSG_STORE, TransformFun),
    transform_store(?TRANSIENT_MSG_STORE, TransformFun).

transform_store(Store, TransformFun) ->
    rabbit_msg_store:force_recovery(rabbit_mnesia:dir(), Store),
    rabbit_msg_store:transform_dir(rabbit_mnesia:dir(), Store, TransformFun).<|MERGE_RESOLUTION|>--- conflicted
+++ resolved
@@ -864,34 +864,22 @@
                       true  -> {Filtered1,
                                 cons_if(not IsDelivered, SeqId, Delivers1),
                                 [SeqId | Acks1]};
-<<<<<<< HEAD
-                      false -> {?QUEUE:in_r(
-                                  m(#msg_status { msg           = undefined,
-                                                  msg_id        = MsgId,
-                                                  seq_id        = SeqId,
-=======
                       false -> case dict:is_key(SeqId, PA) of
-                                   false -> {[m(#msg_status {
-                                                  seq_id        = SeqId,
-                                                  msg_id        = MsgId,
-                                                  msg           = undefined,
->>>>>>> f7a0cb75
-                                                  is_persistent = IsPersistent,
-                                                  is_delivered  = IsDelivered,
-                                                  msg_on_disk   = true,
-                                                  index_on_disk = true,
-                                                  msg_props     = MsgProps
-<<<<<<< HEAD
-                                                }), Filtered1),
-                                Delivers1,
-                                Acks1}
-=======
-                                                }) | Filtered1],
+                                   false -> {?QUEUE:in_r(
+                                                m(#msg_status {
+                                                     seq_id        = SeqId,
+                                                     msg_id        = MsgId,
+                                                     msg           = undefined,
+                                                     is_persistent = IsPersistent,
+                                                     is_delivered  = IsDelivered,
+                                                     msg_on_disk   = true,
+                                                     index_on_disk = true,
+                                                     msg_props     = MsgProps
+                                                    }), Filtered1),
                                             Delivers1,
                                             Acks1};
                                    true  -> Acc
                            end
->>>>>>> f7a0cb75
                   end
           end, {?QUEUE:new(), [], []}, List),
     {Filtered,
@@ -1338,10 +1326,10 @@
 
 alpha_funs() ->
     #merge_funs {
-         new     = fun queue:new/0,
-         join    = fun queue:join/2,
-         out     = fun queue:out/1,
-         in      = fun queue:in/2,
+         new     = fun ?QUEUE:new/0,
+         join    = fun ?QUEUE:join/2,
+         out     = fun ?QUEUE:out/1,
+         in      = fun ?QUEUE:in/2,
          publish = fun (#msg_status { msg = undefined } = MsgStatus, State) ->
                            read_msg(MsgStatus, State);
                        (MsgStatus, #vqstate {
@@ -1352,19 +1340,10 @@
 
 beta_funs() ->
     #merge_funs {
-         new     = fun bpqueue:new/0,
-         join    = fun bpqueue:join/2,
-         out     = fun (Q) ->
-                           case bpqueue:out(Q) of
-                               {{value, _IndexOnDisk, MsgStatus}, Q1} ->
-                                   {{value, MsgStatus}, Q1};
-                               {empty, _Q1} = X ->
-                                   X
-                           end
-                   end,
-         in      = fun (#msg_status { index_on_disk = IOD } = MsgStatus, Q) ->
-                           bpqueue:in(IOD, MsgStatus, Q)
-                   end,
+         new     = fun ?QUEUE:new/0,
+         join    = fun ?QUEUE:join/2,
+         out     = fun ?QUEUE:out/1,
+         in      = fun ?QUEUE:in/2,
          publish = fun (#msg_status { msg_on_disk = MsgOnDisk } = MsgStatus,
                         State) ->
                            {#msg_status { index_on_disk = IndexOnDisk,
@@ -1439,10 +1418,10 @@
        msg_props = (MsgPropsFun(MsgProps)) #message_properties {
                      needs_confirming = false } }, State1}.
 
-beta_limit(BPQ) ->
-    case bpqueue:out(BPQ) of
-        {{value, _Prefix, #msg_status { seq_id = SeqId }}, _BPQ} -> SeqId;
-        {empty, _BPQ}                                            -> undefined
+beta_limit(Q) ->
+    case ?QUEUE:out(Q) of
+        {{value, #msg_status { seq_id = SeqId }}, _Q} -> SeqId;
+        {empty, _Q}                                   -> undefined
     end.
 
 delta_limit(?BLANK_DELTA_PATTERN(_X)) -> undefined;
