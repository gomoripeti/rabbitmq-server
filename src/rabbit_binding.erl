--- conflicted
+++ resolved
@@ -191,15 +191,9 @@
                                mnesia:dirty_match_object(rabbit_reverse_route,
                                                          reverse_route(Route))].
 
-<<<<<<< HEAD
-list_for_exchange_and_destination(ExchangeName, DestinationName) ->
-    Route = #route{binding = #binding{exchange_name = ExchangeName,
+list_for_exchange_and_destination(XName, DestinationName) ->
+    Route = #route{binding = #binding{exchange_name = XName,
                                       destination   = DestinationName,
-=======
-list_for_exchange_and_queue(XName, QueueName) ->
-    Route = #route{binding = #binding{exchange_name = XName,
-                                      queue_name    = QueueName,
->>>>>>> e73ea3af
                                       _             = '_'}},
     [B || #route{binding = B} <- mnesia:dirty_match_object(rabbit_route,
                                                            Route)].
@@ -213,10 +207,10 @@
 
 infos(Items, B) -> [{Item, i(Item, B)} || Item <- Items].
 
-i(exchange_name, #binding{exchange_name = XName})       -> XName;
-i(destination,   #binding{destination   = Destination}) -> Destination;
-i(routing_key,   #binding{key           = RoutingKey})  -> RoutingKey;
-i(arguments,     #binding{args          = Arguments})   -> Arguments;
+i(exchange_name, #binding{exchange_name = XName})           -> XName;
+i(destination,   #binding{destination   = DestinationName}) -> DestinationName;
+i(routing_key,   #binding{key           = RoutingKey})      -> RoutingKey;
+i(arguments,     #binding{args          = Arguments})       -> Arguments;
 i(Item, _) -> throw({bad_argument, Item}).
 
 info(B = #binding{}) -> infos(?INFO_KEYS, B).
@@ -255,26 +249,17 @@
 
 %%----------------------------------------------------------------------------
 
-<<<<<<< HEAD
 are_endpoints_durable(#exchange{durable = A}, #amqqueue{durable = B}) ->
     A andalso B;
 are_endpoints_durable(#exchange{durable = A}, #exchange{durable = B}) ->
     A andalso B.
 
-binding_action(Binding = #binding{exchange_name = ExchangeName,
-                                  destination   = Destination,
+binding_action(Binding = #binding{exchange_name = XName,
+                                  destination   = DestinationName,
                                   args          = Arguments}, Fun) ->
     call_with_exchange_and_destination(
-      ExchangeName, Destination,
+      XName, DestinationName,
       fun (X, D) ->
-=======
-binding_action(Binding = #binding{exchange_name = XName,
-                                  queue_name    = QueueName,
-                                  args          = Arguments}, Fun) ->
-    call_with_exchange_and_queue(
-      XName, QueueName,
-      fun (X, Q) ->
->>>>>>> e73ea3af
               SortedArgs = rabbit_misc:sort_field_table(Arguments),
               Fun(X, D, Binding#binding{args = SortedArgs})
       end).
@@ -290,31 +275,19 @@
     ok = Fun(rabbit_reverse_route, ReverseRoute, write),
     ok.
 
-<<<<<<< HEAD
-call_with_exchange_and_destination(Exchange, Destination, Fun) ->
-    DestTable = case Destination#resource.kind of
+call_with_exchange_and_destination(XName, DestinationName, Fun) ->
+    DestTable = case DestinationName#resource.kind of
                     queue    -> rabbit_queue;
                     exchange -> rabbit_exchange
                 end,
     rabbit_misc:execute_mnesia_transaction(
-      fun () -> case {mnesia:read({rabbit_exchange, Exchange}),
-                      mnesia:read({DestTable, Destination})} of
+      fun () -> case {mnesia:read({rabbit_exchange, XName}),
+                      mnesia:read({DestTable, DestinationName})} of
                     {[X], [D]} -> Fun(X, D);
                     {[ ], [_]} -> {error, exchange_not_found};
                     {[_], [ ]} -> {error, destination_not_found};
                     {[ ], [ ]} -> {error, exchange_and_destination_not_found}
                 end
-=======
-call_with_exchange_and_queue(XName, QueueName, Fun) ->
-    rabbit_misc:execute_mnesia_transaction(
-      fun () -> case {mnesia:read({rabbit_exchange, XName}),
-                      mnesia:read({rabbit_queue, QueueName})} of
-                   {[X], [Q]} -> Fun(X, Q);
-                   {[ ], [_]} -> {error, exchange_not_found};
-                   {[_], [ ]} -> {error, queue_not_found};
-                   {[ ], [ ]} -> {error, exchange_and_queue_not_found}
-               end
->>>>>>> e73ea3af
       end).
 
 %% Used with atoms from records; e.g., the type is expected to exist.
@@ -395,38 +368,20 @@
 reverse_route(#reverse_route{reverse_binding = Binding}) ->
     #route{binding = reverse_binding(Binding)}.
 
-<<<<<<< HEAD
-reverse_binding(#reverse_binding{exchange_name = Exchange,
-                                 destination   = Destination,
-                                 key           = Key,
-                                 args          = Args}) ->
-    #binding{exchange_name = Exchange,
-             destination   = Destination,
-             key           = Key,
-             args          = Args};
-
-reverse_binding(#binding{exchange_name = Exchange,
-                         destination   = Destination,
-                         key           = Key,
-                         args          = Args}) ->
-    #reverse_binding{exchange_name = Exchange,
-                     destination   = Destination,
-=======
 reverse_binding(#reverse_binding{exchange_name = XName,
-                                 queue_name    = QueueName,
+                                 destination   = DestinationName,
                                  key           = Key,
                                  args          = Args}) ->
     #binding{exchange_name = XName,
-             queue_name    = QueueName,
+             destination   = DestinationName,
              key           = Key,
              args          = Args};
 
 reverse_binding(#binding{exchange_name = XName,
-                         queue_name    = QueueName,
+                         destination   = DestinationName,
                          key           = Key,
                          args          = Args}) ->
     #reverse_binding{exchange_name = XName,
-                     queue_name    = QueueName,
->>>>>>> e73ea3af
+                     destination   = DestinationName,
                      key           = Key,
                      args          = Args}.