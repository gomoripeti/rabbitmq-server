--- conflicted
+++ resolved
@@ -64,13 +64,9 @@
 
 -define(CREATION_EVENT_KEYS, [pid, address, port, peer_address, peer_port, ssl,
                               peer_cert_subject, peer_cert_issuer,
-<<<<<<< HEAD
                               peer_cert_validity, auth_mechanism,
-=======
-                              peer_cert_validity, ssl_protocol,
-                              ssl_key_exchange, ssl_cipher, ssl_hash,
-                              peer_cert_validity,
->>>>>>> cbd64f34
+                              ssl_protocol, ssl_key_exchange,
+                              ssl_cipher, ssl_hash,
                               protocol, user, vhost, timeout, frame_max,
                               client_properties]).
 
