--- conflicted
+++ resolved
@@ -668,16 +668,8 @@
           fun () ->
                   Qs = mnesia:match_object(rabbit_durable_queue,
                                            #amqqueue{_ = '_'}, write),
-<<<<<<< HEAD
-                  [rabbit_binding:process_deletions(
-                     internal_delete1(Name, true)) ||
-                      #amqqueue{name = Name, pid = Pid} = Q <- Qs,
-                      node(Pid) =:= Node,
-                      rabbit_policy:get(<<"ha-mode">>, Q) =:= undefined],
-=======
                   [forget_node_for_queue(Q) || #amqqueue{pid = Pid} = Q <- Qs,
                       node(Pid) =:= Node],
->>>>>>> b8a77b27
                   ok
           end),
     ok.
@@ -685,7 +677,7 @@
 forget_node_for_queue(#amqqueue{name             = Name,
                                 down_slave_nodes = []}) ->
     %% No slaves to recover from, queue is gone
-    rabbit_binding:process_deletions(internal_delete1(Name));
+    rabbit_binding:process_deletions(internal_delete1(Name, true));
 
 forget_node_for_queue(Q = #amqqueue{down_slave_nodes = [H|T]}) ->
     %% Promote a slave while down - it'll happily recover as a master
