--- conflicted
+++ resolved
@@ -35,15 +35,9 @@
 
 -export([check_login/2, user_pass_login/2,
          check_vhost_access/2, check_resource_access/3]).
-<<<<<<< HEAD
--export([add_user/2, delete_user/1, change_password/2, list_users/0,
-         lookup_user/1]).
--export([add_vhost/1, delete_vhost/1, vhost_exists/1, list_vhosts/0]).
-=======
 -export([add_user/2, delete_user/1, change_password/2, set_admin/1,
          clear_admin/1, list_users/0, lookup_user/1]).
--export([add_vhost/1, delete_vhost/1, list_vhosts/0]).
->>>>>>> 032ed33f
+-export([add_vhost/1, delete_vhost/1, vhost_exists/1, list_vhosts/0]).
 -export([set_permissions/5, set_permissions/6, clear_permissions/2,
          list_permissions/0, list_vhost_permissions/1, list_user_permissions/1,
          list_user_vhost_permissions/2]).
