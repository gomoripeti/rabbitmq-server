--- conflicted
+++ resolved
@@ -102,14 +102,12 @@
          %% see rabbitmq-server#248
          %% and rabbitmq-server#667
          {channel_operation_timeout, 15000},
-<<<<<<< HEAD
 
          %% see rabbitmq-server#486
          {peer_discovery_backend, rabbit_peer_discovery_classic_config},
          %% used by rabbit_peer_discovery_classic_config
-         {cluster_nodes, {[], disc}}
-=======
+         {cluster_nodes, {[], disc}},
+
          %% rabbitmq-server-973
          {lazy_queue_explicit_gc_run_operation_threshold, 250}
->>>>>>> a980106a
         ]}]}.