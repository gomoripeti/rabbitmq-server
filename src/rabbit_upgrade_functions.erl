--- conflicted
+++ resolved
@@ -24,22 +24,15 @@
 
 -compile([export_all]).
 
-<<<<<<< HEAD
--rabbit_upgrade({remove_user_scope,  []}).
--rabbit_upgrade({hash_passwords,     []}).
--rabbit_upgrade({add_ip_to_listener, []}).
--rabbit_upgrade({internal_exchanges, []}).
--rabbit_upgrade({user_to_internal_user, []}).
-=======
--rabbit_upgrade({remove_user_scope,  mnesia, []}).
--rabbit_upgrade({hash_passwords,     mnesia, []}).
--rabbit_upgrade({add_ip_to_listener, mnesia, []}).
--rabbit_upgrade({internal_exchanges, mnesia, []}).
+-rabbit_upgrade({remove_user_scope,     mnesia, []}).
+-rabbit_upgrade({hash_passwords,        mnesia, []}).
+-rabbit_upgrade({add_ip_to_listener,    mnesia, []}).
+-rabbit_upgrade({internal_exchanges,    mnesia, []}).
+-rabbit_upgrade({user_to_internal_user, mnesia, []}).
 
 -rabbit_upgrade({one,   mnesia, []}).
 -rabbit_upgrade({two,   local,  [one]}).
 -rabbit_upgrade({three, mnesia, [two]}).
->>>>>>> e986737e
 
 %% -------------------------------------------------------------------
 
@@ -98,15 +91,6 @@
       || T <- Tables ],
     ok.
 
-<<<<<<< HEAD
-user_to_internal_user() ->
-    mnesia(
-      rabbit_user,
-      fun({user, Username, PasswordHash, IsAdmin}) ->
-              {internal_user, Username, PasswordHash, IsAdmin}
-      end,
-      [username, password_hash, is_admin], internal_user).
-=======
 one() ->
     mnesia(
       rabbit_user,
@@ -127,7 +111,14 @@
       end,
       [username, password_hash, is_admin]).
 
->>>>>>> e986737e
+
+user_to_internal_user() ->
+    mnesia(
+      rabbit_user,
+      fun({user, Username, PasswordHash, IsAdmin}) ->
+              {internal_user, Username, PasswordHash, IsAdmin}
+      end,
+      [username, password_hash, is_admin], internal_user).
 
 %%--------------------------------------------------------------------
 
