%% The contents of this file are subject to the Mozilla Public License
%% Version 1.1 (the "License"); you may not use this file except in
%% compliance with the License. You may obtain a copy of the License
%% at http://www.mozilla.org/MPL/
%%
%% Software distributed under the License is distributed on an "AS IS"
%% basis, WITHOUT WARRANTY OF ANY KIND, either express or implied. See
%% the License for the specific language governing rights and
%% limitations under the License.
%%
%% The Original Code is RabbitMQ.
%%
%% The Initial Developer of the Original Code is VMware, Inc.
%% Copyright (c) 2007-2011 VMware, Inc.  All rights reserved.
%%

-module(rabbit_log).

-behaviour(gen_server).

-export([start_link/0]).

-export([init/1, handle_call/3, handle_cast/2, handle_info/2,
         terminate/2, code_change/3]).

-export([debug/1, debug/2, message/4, info/1, info/2,
         warning/1, warning/2, error/1, error/2]).

<<<<<<< HEAD
=======
-export([tap_trace_in/2, tap_trace_out/3]).

-import(io).
-import(error_logger).

-include("rabbit.hrl").
-include("rabbit_framing.hrl").

>>>>>>> 36a6847c
-define(SERVER, ?MODULE).

%%----------------------------------------------------------------------------

-ifdef(use_specs).

-spec(start_link/0 :: () -> rabbit_types:ok_pid_or_error()).
-spec(debug/1 :: (string()) -> 'ok').
-spec(debug/2 :: (string(), [any()]) -> 'ok').
-spec(info/1 :: (string()) -> 'ok').
-spec(info/2 :: (string(), [any()]) -> 'ok').
-spec(warning/1 :: (string()) -> 'ok').
-spec(warning/2 :: (string(), [any()]) -> 'ok').
-spec(error/1 :: (string()) -> 'ok').
-spec(error/2 :: (string(), [any()]) -> 'ok').

-endif.

%%----------------------------------------------------------------------------

start_link() ->
    gen_server:start_link({local, ?SERVER}, ?MODULE, [], []).

debug(Fmt) ->
    gen_server:cast(?SERVER, {debug, Fmt}).

debug(Fmt, Args) when is_list(Args) ->
    gen_server:cast(?SERVER, {debug, Fmt, Args}).

message(Direction, Channel, MethodRecord, Content) ->
    gen_server:cast(?SERVER,
                    {message, Direction, Channel, MethodRecord, Content}).

info(Fmt) ->
    gen_server:cast(?SERVER, {info, Fmt}).

info(Fmt, Args) when is_list(Args) ->
    gen_server:cast(?SERVER, {info, Fmt, Args}).

warning(Fmt) ->
    gen_server:cast(?SERVER, {warning, Fmt}).

warning(Fmt, Args) when is_list(Args) ->
    gen_server:cast(?SERVER, {warning, Fmt, Args}).

error(Fmt) ->
    gen_server:cast(?SERVER, {error, Fmt}).

error(Fmt, Args) when is_list(Args) ->
    gen_server:cast(?SERVER, {error, Fmt, Args}).

tap_trace_in(Message = #basic_message{exchange_name = #resource{
                                        virtual_host = VHostBin,
                                        name = XNameBin}},
             QPids) ->
    check_trace(
      VHostBin,
      fun (TraceExchangeBin) ->
              QInfos = [rabbit_amqqueue:info(#amqqueue{pid = P}, [name]) ||
                           P <- QPids],
              QNames = [N || [{name, #resource{name = N}}] <- QInfos],
              QNamesStr = list_to_binary(rabbit_misc:intersperse(",", QNames)),
              EncodedMessage = message_to_table(Message),
              maybe_inject(TraceExchangeBin, VHostBin, XNameBin,
                           <<"publish">>, XNameBin,
                           [{<<"queue_names">>, longstr, QNamesStr},
                            {<<"message">>, table, EncodedMessage}])
      end).

tap_trace_out({#resource{name = QNameBin}, _QPid, QMsgId, Redelivered,
               Message = #basic_message{exchange_name = #resource{
                                          virtual_host = VHostBin,
                                          name = XNameBin}}},
              DeliveryTag,
              ConsumerTagOrNone) ->
    check_trace(
      VHostBin,
      fun (TraceExchangeBin) ->
              RedeliveredNum = case Redelivered of true -> 1; false -> 0 end,
              EncodedMessage = message_to_table(Message),
              Fields0 = [{<<"delivery_tag">>,     signedint, DeliveryTag}, %% FIXME later
                         {<<"queue_msg_number">>, signedint, QMsgId},
                         {<<"redelivered">>,      signedint, RedeliveredNum},
                         {<<"message">>,          table,     EncodedMessage}],
              Fields = case ConsumerTagOrNone of
                           none ->
                               Fields0;
                           ConsumerTag ->
                               [{<<"consumer_tag">>, longstr, ConsumerTag}
                                | Fields0]
                       end,
              maybe_inject(TraceExchangeBin, VHostBin, XNameBin,
                           <<"deliver">>, QNameBin, Fields)
      end).

check_trace(VHostBin, F) ->
    case catch case application:get_env(rabbit, {trace_exchange, VHostBin}) of
                   undefined              -> ok;
                   {ok, TraceExchangeBin} -> F(TraceExchangeBin)
               end of
        {'EXIT', Reason} -> info("Trace tap died with reason ~p~n", [Reason]);
        ok               -> ok
    end.

maybe_inject(TraceExchangeBin, VHostBin, OriginalExchangeBin,
             RKPrefix, RKSuffix, Table) ->
    if
        TraceExchangeBin =:= OriginalExchangeBin ->
            ok;
        true ->
            rabbit_exchange:simple_publish(
              false,
              false,
              rabbit_misc:r(VHostBin, exchange, TraceExchangeBin),
              <<RKPrefix/binary, ".", RKSuffix/binary>>,
              <<"application/x-amqp-table; version=0-8">>,
              rabbit_binary_generator:generate_table(Table)),
            ok
    end.

message_to_table(#basic_message{exchange_name = #resource{name = XName},
                                routing_key = RoutingKey,
                                content = Content}) ->
    #content{properties = #'P_basic'{content_type     = ContentType,
                                     content_encoding = ContentEncoding,
                                     headers          = Headers,
                                     delivery_mode    = DeliveryMode,
                                     priority         = Priority,
                                     correlation_id   = CorrelationId,
                                     reply_to         = ReplyTo,
                                     expiration       = Expiration,
                                     message_id       = MessageId,
                                     timestamp        = Timestamp,
                                     type             = Type,
                                     user_id          = UserId,
                                     app_id           = AppId},
             payload_fragments_rev = PFR} =
        rabbit_binary_parser:ensure_content_decoded(Content),
    Headers = prune_undefined(
                [{<<"content_type">>,     longstr,   ContentType},
                 {<<"content_encoding">>, longstr,   ContentEncoding},
                 {<<"headers">>,          table,     Headers},
                 {<<"delivery_mode">>,    signedint, DeliveryMode},
                 {<<"priority">>,         signedint, Priority},
                 {<<"correlation_id">>,   longstr,   CorrelationId},
                 {<<"reply_to">>,         longstr,   ReplyTo},
                 {<<"expiration">>,       longstr,   Expiration},
                 {<<"message_id">>,       longstr,   MessageId},
                 {<<"timestamp">>,        longstr,   Timestamp},
                 {<<"type">>,             longstr,   Type},
                 {<<"user_id">>,          longstr,   UserId},
                 {<<"app_id">>,           longstr,   AppId}]),
    [{<<"exchange_name">>, longstr, XName},
     {<<"routing_key">>,   longstr, RoutingKey},
     {<<"headers">>,       table,   Headers},
     {<<"body">>,          longstr, list_to_binary(lists:reverse(PFR))}].

prune_undefined(Fields) ->
    [F || F = {_, _, Value} <- Fields,
          Value =/= undefined].

%%--------------------------------------------------------------------

init([]) -> {ok, none}.

handle_call(_Request, _From, State) ->
    {noreply, State}.

handle_cast({debug, Fmt}, State) ->
    io:format("debug:: "), io:format(Fmt),
    error_logger:info_msg("debug:: " ++ Fmt),
    {noreply, State};
handle_cast({debug, Fmt, Args}, State) ->
    io:format("debug:: "), io:format(Fmt, Args),
    error_logger:info_msg("debug:: " ++ Fmt, Args),
    {noreply, State};
handle_cast({message, Direction, Channel, MethodRecord, Content}, State) ->
    io:format("~s ch~p ~p~n",
              [case Direction of
                   in -> "-->";
                   out -> "<--" end,
               Channel,
               {MethodRecord, Content}]),
    {noreply, State};
handle_cast({info, Fmt}, State) ->
    error_logger:info_msg(Fmt),
    {noreply, State};
handle_cast({info, Fmt, Args}, State) ->
    error_logger:info_msg(Fmt, Args),
    {noreply, State};
handle_cast({warning, Fmt}, State) ->
    error_logger:warning_msg(Fmt),
    {noreply, State};
handle_cast({warning, Fmt, Args}, State) ->
    error_logger:warning_msg(Fmt, Args),
    {noreply, State};
handle_cast({error, Fmt}, State) ->
    error_logger:error_msg(Fmt),
    {noreply, State};
handle_cast({error, Fmt, Args}, State) ->
    error_logger:error_msg(Fmt, Args),
    {noreply, State};
handle_cast(_Msg, State) ->
    {noreply, State}.

handle_info(_Info, State) ->
    {noreply, State}.

terminate(_Reason, _State) ->
    ok.

code_change(_OldVsn, State, _Extra) ->
    {ok, State}.
<|MERGE_RESOLUTION|>--- conflicted
+++ resolved
@@ -26,17 +26,11 @@
 -export([debug/1, debug/2, message/4, info/1, info/2,
          warning/1, warning/2, error/1, error/2]).
 
-<<<<<<< HEAD
-=======
 -export([tap_trace_in/2, tap_trace_out/3]).
-
--import(io).
--import(error_logger).
 
 -include("rabbit.hrl").
 -include("rabbit_framing.hrl").
 
->>>>>>> 36a6847c
 -define(SERVER, ?MODULE).
 
 %%----------------------------------------------------------------------------
@@ -158,7 +152,7 @@
     end.
 
 message_to_table(#basic_message{exchange_name = #resource{name = XName},
-                                routing_key = RoutingKey,
+                                routing_keys = RoutingKeys,
                                 content = Content}) ->
     #content{properties = #'P_basic'{content_type     = ContentType,
                                      content_encoding = ContentEncoding,
@@ -190,7 +184,7 @@
                  {<<"user_id">>,          longstr,   UserId},
                  {<<"app_id">>,           longstr,   AppId}]),
     [{<<"exchange_name">>, longstr, XName},
-     {<<"routing_key">>,   longstr, RoutingKey},
+     {<<"routing_key">>,   array,   [{longstr, K} || K <- RoutingKeys]},
      {<<"headers">>,       table,   Headers},
      {<<"body">>,          longstr, list_to_binary(lists:reverse(PFR))}].
 
