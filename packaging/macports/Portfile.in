--- conflicted
+++ resolved
@@ -22,12 +22,8 @@
     sha1 @sha1@ \
     rmd160 @rmd160@
 
-<<<<<<< HEAD
-depends_lib     port:erlang
-=======
 depends_build   port:erlang port:xmlto port:libxslt
 depends_run     port:erlang
->>>>>>> e1e41b2d
 
 platform darwin 7 {
     depends_build-append port:py25-simplejson
