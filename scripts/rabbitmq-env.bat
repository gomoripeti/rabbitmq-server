@echo off

REM Scopes the variables to the current batch file
REM setlocal

rem Preserve values that might contain exclamation marks before
rem enabling delayed expansion
set TDP0=%~dp0
REM setlocal enabledelayedexpansion

REM SCRIPT_DIR=`dirname $SCRIPT_PATH`
REM RABBITMQ_HOME="${SCRIPT_DIR}/.."
set SCRIPT_DIR=%TDP0%
set SCRIPT_NAME=%1
for /f "delims=" %%F in ("%SCRIPT_DIR%..") do set RABBITMQ_HOME=%%~dpsF%%~nF%%~xF

REM If ERLANG_HOME is not defined, check if "erl.exe" is available in
REM the path and use that.
if not defined ERLANG_HOME (
    for /f "delims=" %%F in ('where.exe erl.exe') do @set ERL_PATH=%%F
    if exist "!ERL_PATH!" (
        for /f "delims=" %%F in ("!ERL_PATH!") do set ERL_DIRNAME=%%~dpF
        for /f "delims=" %%F in ("!ERL_DIRNAME!\..") do @set ERLANG_HOME=%%~dpsF%%~nF%%~xF
    )
    set ERL_PATH=
    set ERL_DIRNAME=
)

REM ## Set defaults
REM . ${SCRIPT_DIR}/rabbitmq-defaults
call "%SCRIPT_DIR%\rabbitmq-defaults.bat"

REM These common defaults aren't referenced in the batch scripts
REM ## Common defaults
REM SERVER_ERL_ARGS="+P 1048576"
REM
REM # warn about old rabbitmq.conf file, if no new one
REM if [ -f /etc/rabbitmq/rabbitmq.conf ] && \
REM    [ ! -f ${CONF_ENV_FILE} ] ; then
REM     echo -n "WARNING: ignoring /etc/rabbitmq/rabbitmq.conf -- "
REM     echo "location has moved to ${CONF_ENV_FILE}"
REM fi

REM ERL_ARGS aren't referenced in the batch scripts
REM Common defaults
REM set SERVER_ERL_ARGS=+P 1048576

REM ## Get configuration variables from the configure environment file
REM [ -f ${CONF_ENV_FILE} ] && . ${CONF_ENV_FILE} || true
if exist "!RABBITMQ_CONF_ENV_FILE!" (
    call "!RABBITMQ_CONF_ENV_FILE!"
)

REM Make sure $RABBITMQ_BASE contains no non-ASCII characters.
if not exist "!RABBITMQ_BASE!" (
    mkdir "!RABBITMQ_BASE!"
)
for /f "delims=" %%F in ("!RABBITMQ_BASE!") do set RABBITMQ_BASE=%%~sF

REM Check for the short names here too
if "!RABBITMQ_USE_LONGNAME!"=="" (
    if "!USE_LONGNAME!"=="" (
        set RABBITMQ_NAME_TYPE="-sname"
        set NAMETYPE=shortnames
    )
)

if "!RABBITMQ_USE_LONGNAME!"=="true" (
    if "!USE_LONGNAME!"=="true" (
        set RABBITMQ_NAME_TYPE="-name"
        set NAMETYPE=longnames
    )
)

REM [ "x" = "x$RABBITMQ_NODENAME" ] && RABBITMQ_NODENAME=${NODENAME}
if "!RABBITMQ_NODENAME!"=="" (
    if "!NODENAME!"=="" (
        REM We use Erlang to query the local hostname because
        REM !COMPUTERNAME! and Erlang may return different results.
        for /f "delims=" %%F in ('call "%ERLANG_HOME%\bin\erl.exe" -A0 -noinput -boot start_clean -eval "net_kernel:start([list_to_atom(""rabbit-gethostname-"" ++ os:getpid()), %NAMETYPE%]), [_, H] = string:tokens(atom_to_list(node()), ""@""), io:format(""~s~n"", [H]), init:stop()."') do @set HOSTNAME=%%F
        set RABBITMQ_NODENAME=rabbit@!HOSTNAME!
        set HOSTNAME=
    ) else (
        set RABBITMQ_NODENAME=!NODENAME!
    )
)
set NAMETYPE=

REM
REM ##--- Set environment vars RABBITMQ_<var_name> to defaults if not set
REM
REM DEFAULT_NODE_IP_ADDRESS=auto
REM DEFAULT_NODE_PORT=5672
REM [ "x" = "x$RABBITMQ_NODE_IP_ADDRESS" ] && RABBITMQ_NODE_IP_ADDRESS=${NODE_IP_ADDRESS}
REM [ "x" = "x$RABBITMQ_NODE_PORT" ] && RABBITMQ_NODE_PORT=${NODE_PORT}
REM [ "x" = "x$RABBITMQ_NODE_IP_ADDRESS" ] && [ "x" != "x$RABBITMQ_NODE_PORT" ] && RABBITMQ_NODE_IP_ADDRESS=${DEFAULT_NODE_IP_ADDRESS}
REM [ "x" != "x$RABBITMQ_NODE_IP_ADDRESS" ] && [ "x" = "x$RABBITMQ_NODE_PORT" ] && RABBITMQ_NODE_PORT=${DEFAULT_NODE_PORT}

REM if "!RABBITMQ_NODE_IP_ADDRESS!"=="" (
REM    if not "!RABBITMQ_NODE_PORT!"=="" (
REM       set RABBITMQ_NODE_IP_ADDRESS=auto
REM    )
REM ) else (
REM    if "!RABBITMQ_NODE_PORT!"=="" (
REM       set RABBITMQ_NODE_PORT=5672
REM    )
REM )

if "!RABBITMQ_NODE_IP_ADDRESS!"=="" (
    if not "!NODE_IP_ADDRESS!"=="" (
        set RABBITMQ_NODE_IP_ADDRESS=!NODE_IP_ADDRESS!
    )
)

if "!RABBITMQ_NODE_PORT!"=="" (
    if not "!NODE_PORT!"=="" (
        set RABBITMQ_NODE_PORT=!NODE_PORT!
    )
)

if "!RABBITMQ_NODE_IP_ADDRESS!"=="" (
    if not "!RABBITMQ_NODE_PORT!"=="" (
       set RABBITMQ_NODE_IP_ADDRESS=auto
    )
) else (
    if "!RABBITMQ_NODE_PORT!"=="" (
       set RABBITMQ_NODE_PORT=5672
    )
)

REM [ "x" = "x$RABBITMQ_DIST_PORT" ] && RABBITMQ_DIST_PORT=${DIST_PORT}
REM [ "x" = "x$RABBITMQ_DIST_PORT" ] && [ "x" = "x$RABBITMQ_NODE_PORT" ] && RABBITMQ_DIST_PORT=$((${DEFAULT_NODE_PORT} + 20000))
REM [ "x" = "x$RABBITMQ_DIST_PORT" ] && [ "x" != "x$RABBITMQ_NODE_PORT" ] && RABBITMQ_DIST_PORT=$((${RABBITMQ_NODE_PORT} + 20000))

if "!RABBITMQ_DIST_PORT!"=="" (
    if "!DIST_PORT!"=="" (
        if "!RABBITMQ_NODE_PORT!"=="" (
            set RABBITMQ_DIST_PORT=25672
        ) else (
            set /a RABBITMQ_DIST_PORT=20000+!RABBITMQ_NODE_PORT!
        )
    ) else (
        set RABBITMQ_DIST_PORT=!DIST_PORT!
    )
)

REM [ "x" = "x$RABBITMQ_SERVER_ERL_ARGS" ] && RABBITMQ_SERVER_ERL_ARGS=${SERVER_ERL_ARGS}
REM No Windows equivalent

REM [ "x" = "x$RABBITMQ_CONFIG_FILE" ] && RABBITMQ_CONFIG_FILE=${CONFIG_FILE}
if "!RABBITMQ_CONFIG_FILE!"=="" (
    if "!CONFIG_FILE!"=="" (
        set RABBITMQ_CONFIG_FILE=!RABBITMQ_BASE!\rabbitmq
    ) else (
        set RABBITMQ_CONFIG_FILE=!CONFIG_FILE!
    )
)

REM [ "x" = "x$RABBITMQ_LOG_BASE" ] && RABBITMQ_LOG_BASE=${LOG_BASE}
if "!RABBITMQ_LOG_BASE!"=="" (
    if "!LOG_BASE!"=="" (
        set RABBITMQ_LOG_BASE=!RABBITMQ_BASE!\log
    ) else (
        set RABBITMQ_LOG_BASE=!LOG_BASE!
    )
)
if not exist "!RABBITMQ_LOG_BASE!" (
    mkdir "!RABBITMQ_LOG_BASE!"
)
for /f "delims=" %%F in ("!RABBITMQ_LOG_BASE!") do set RABBITMQ_LOG_BASE=%%~sF

REM [ "x" = "x$RABBITMQ_MNESIA_BASE" ] && RABBITMQ_MNESIA_BASE=${MNESIA_BASE}
if "!RABBITMQ_MNESIA_BASE!"=="" (
    if "!MNESIA_BASE!"=="" (
        set RABBITMQ_MNESIA_BASE=!RABBITMQ_BASE!\db
    ) else (
        set RABBITMQ_MNESIA_BASE=!MNESIA_BASE!
    )
)
if not exist "!RABBITMQ_MNESIA_BASE!" (
    mkdir "!RABBITMQ_MNESIA_BASE!"
)
for /f "delims=" %%F in ("!RABBITMQ_MNESIA_BASE!") do set RABBITMQ_MNESIA_BASE=%%~sF

REM [ "x" = "x$RABBITMQ_SERVER_START_ARGS" ] && RABBITMQ_SERVER_START_ARGS=${SERVER_START_ARGS}
REM No Windows equivalent

REM [ "x" = "x$RABBITMQ_SERVER_ADDITIONAL_ERL_ARGS" ] && RABBITMQ_SERVER_ADDITIONAL_ERL_ARGS=${SERVER_ADDITIONAL_ERL_ARGS}
REM No Windows equivalent

REM [ "x" = "x$RABBITMQ_MNESIA_DIR" ] && RABBITMQ_MNESIA_DIR=${MNESIA_DIR}
REM [ "x" = "x$RABBITMQ_MNESIA_DIR" ] && RABBITMQ_MNESIA_DIR=${RABBITMQ_MNESIA_BASE}/${RABBITMQ_NODENAME}
if "!RABBITMQ_MNESIA_DIR!"=="" (
    if "!MNESIA_DIR!"=="" (
        set RABBITMQ_MNESIA_DIR=!RABBITMQ_MNESIA_BASE!\!RABBITMQ_NODENAME!-mnesia
    ) else (
        set RABBITMQ_MNESIA_DIR=!MNESIA_DIR!
    )
)
if not exist "!RABBITMQ_MNESIA_DIR!" (
    mkdir "!RABBITMQ_MNESIA_DIR!"
)
for /f "delims=" %%F in ("!RABBITMQ_MNESIA_DIR!") do set RABBITMQ_MNESIA_DIR=%%~sF

REM [ "x" = "x$RABBITMQ_PID_FILE" ] && RABBITMQ_PID_FILE=${PID_FILE}
REM [ "x" = "x$RABBITMQ_PID_FILE" ] && RABBITMQ_PID_FILE=${RABBITMQ_MNESIA_DIR}.pid
REM No Windows equivalent

REM [ "x" = "x$RABBITMQ_BOOT_MODULE" ] && RABBITMQ_BOOT_MODULE=${BOOT_MODULE}
if "!RABBITMQ_BOOT_MODULE!"=="" (
    if "!BOOT_MODULE!"=="" (
        set RABBITMQ_BOOT_MODULE=rabbit
    ) else (
        set RABBITMQ_BOOT_MODULE=!BOOT_MODULE!
    )
)

REM [ "x" = "x$RABBITMQ_PLUGINS_EXPAND_DIR" ] && RABBITMQ_PLUGINS_EXPAND_DIR=${PLUGINS_EXPAND_DIR}
REM [ "x" = "x$RABBITMQ_PLUGINS_EXPAND_DIR" ] && RABBITMQ_PLUGINS_EXPAND_DIR=${RABBITMQ_MNESIA_BASE}/${RABBITMQ_NODENAME}-plugins-expand
if "!RABBITMQ_PLUGINS_EXPAND_DIR!"=="" (
    if "!PLUGINS_EXPAND_DIR!"=="" (
        set RABBITMQ_PLUGINS_EXPAND_DIR=!RABBITMQ_MNESIA_BASE!\!RABBITMQ_NODENAME!-plugins-expand
    ) else (
        set RABBITMQ_PLUGINS_EXPAND_DIR=!PLUGINS_EXPAND_DIR!
    )
)
if not exist "!RABBITMQ_PLUGINS_EXPAND_DIR!" (
    mkdir "!RABBITMQ_PLUGINS_EXPAND_DIR!"
)
for /f "delims=" %%F in ("!RABBITMQ_PLUGINS_EXPAND_DIR!") do set RABBITMQ_PLUGINS_EXPAND_DIR=%%~sF

REM [ "x" = "x$RABBITMQ_ENABLED_PLUGINS_FILE" ] && RABBITMQ_ENABLED_PLUGINS_FILE=${ENABLED_PLUGINS_FILE}
if "!RABBITMQ_ENABLED_PLUGINS_FILE!"=="" (
    if "!ENABLED_PLUGINS_FILE!"=="" (
        set RABBITMQ_ENABLED_PLUGINS_FILE=!RABBITMQ_BASE!\enabled_plugins
    ) else (
        set RABBITMQ_ENABLED_PLUGINS_FILE=!ENABLED_PLUGINS_FILE!
    )
) else (
    set RABBITMQ_ENABLED_PLUGINS_FILE_source=environment
)
if not exist "!RABBITMQ_ENABLED_PLUGINS_FILE!" (
    for /f "delims=" %%F in ("!RABBITMQ_ENABLED_PLUGINS_FILE!") do mkdir %%~dpF 2>NUL
    copy /y NUL "!RABBITMQ_ENABLED_PLUGINS_FILE!" >NUL
)
for /f "delims=" %%F in ("!RABBITMQ_ENABLED_PLUGINS_FILE!") do set RABBITMQ_ENABLED_PLUGINS_FILE=%%~sF

REM [ "x" = "x$RABBITMQ_PLUGINS_DIR" ] && RABBITMQ_PLUGINS_DIR=${PLUGINS_DIR}
if "!RABBITMQ_PLUGINS_DIR!"=="" (
    if "!PLUGINS_DIR!"=="" (
        set RABBITMQ_PLUGINS_DIR=!RABBITMQ_HOME!\plugins
    ) else (
        set RABBITMQ_PLUGINS_DIR=!PLUGINS_DIR!
    )
) else (
    set RABBITMQ_PLUGINS_DIR_source=environment
)
if not exist "!RABBITMQ_PLUGINS_DIR!" (
    mkdir "!RABBITMQ_PLUGINS_DIR!"
)
for /f "delims=" %%F in ("!RABBITMQ_PLUGINS_DIR!") do set RABBITMQ_PLUGINS_DIR=%%~sF

REM ## Log rotation
REM [ "x" = "x$RABBITMQ_LOGS" ] && RABBITMQ_LOGS=${LOGS}
REM [ "x" = "x$RABBITMQ_LOGS" ] && RABBITMQ_LOGS="${RABBITMQ_LOG_BASE}/${RABBITMQ_NODENAME}.log"
if "!RABBITMQ_LOGS!"=="" (
    if "!LOGS!"=="" (
        set RABBITMQ_LOGS=!RABBITMQ_LOG_BASE!\!RABBITMQ_NODENAME!.log
    ) else (
        set RABBITMQ_LOGS=!LOGS!
    )
)
if not "!RABBITMQ_LOGS" == "-" (
    if not exist "!RABBITMQ_LOGS!" (
        for /f "delims=" %%F in ("!RABBITMQ_LOGS!") do mkdir %%~dpF 2>NUL
        copy /y NUL "!RABBITMQ_LOGS!" >NUL
    )
    for /f "delims=" %%F in ("!RABBITMQ_LOGS!") do set RABBITMQ_LOGS=%%~sF
)

<<<<<<< HEAD
=======
REM [ "x" = "x$RABBITMQ_SASL_LOGS" ] && RABBITMQ_SASL_LOGS=${SASL_LOGS}
REM [ "x" = "x$RABBITMQ_SASL_LOGS" ] && RABBITMQ_SASL_LOGS="${RABBITMQ_LOG_BASE}/${RABBITMQ_NODENAME}-sasl.log"
if "!RABBITMQ_SASL_LOGS!"=="" (
    if "!SASL_LOGS!"=="" (
        set RABBITMQ_SASL_LOGS=!RABBITMQ_LOG_BASE!\!RABBITMQ_NODENAME!-sasl.log
    ) else (
        set RABBITMQ_SASL_LOGS=!SASL_LOGS!
    )
)
if not "!RABBITMQ_SASL_LOGS" == "-" (
    if not exist "!RABBITMQ_SASL_LOGS!" (
        for /f "delims=" %%F in ("!RABBITMQ_SASL_LOGS!") do mkdir %%~dpF 2>NUL
        copy /y NUL "!RABBITMQ_SASL_LOGS!" >NUL
    )
    for /f "delims=" %%F in ("!RABBITMQ_SASL_LOGS!") do set RABBITMQ_SASL_LOGS=%%~sF
)

>>>>>>> 44cd71d1
REM [ "x" = "x$RABBITMQ_CTL_ERL_ARGS" ] && RABBITMQ_CTL_ERL_ARGS=${CTL_ERL_ARGS}
if "!$RABBITMQ_CTL_ERL_ARGS!"=="" (
    if not "!CTL_ERL_ARGS!"=="" (
        set RABBITMQ_CTL_ERL_ARGS=!CTL_ERL_ARGS!
    )
)

REM ADDITIONAL WINDOWS ONLY CONFIG ITEMS
REM rabbitmq-plugins.bat
REM if "!RABBITMQ_SERVICENAME!"=="" (
REM     set RABBITMQ_SERVICENAME=RabbitMQ
REM )

if "!RABBITMQ_SERVICENAME!"=="" (
    if "!SERVICENAME!"=="" (
        set RABBITMQ_SERVICENAME=RabbitMQ
    ) else (
        set RABBITMQ_SERVICENAME=!SERVICENAME!
    )
)

REM Development-specific environment.
if defined RABBITMQ_DEV_ENV (
    if "!SCRIPT_NAME!" == "rabbitmq-plugins" (
        REM We may need to query the running node for the plugins directory
        REM and the "enabled plugins" file.
        if not "%RABBITMQ_PLUGINS_DIR_source%" == "environment" (
            for /f "delims=" %%F in ('!SCRIPT_DIR!\rabbitmqctl eval "{ok, P} = application:get_env(rabbit, plugins_dir), io:format(""~s~n"", [P])."') do @set plugins_dir=%%F
            if exist "!plugins_dir!" (
                set RABBITMQ_PLUGINS_DIR=!plugins_dir!
            )
            REM set plugins_dir=
        )
        if not "%RABBITMQ_ENABLED_PLUGINS_FILE_source%" == "environment" (
            for /f "delims=" %%F in ('!SCRIPT_DIR!\rabbitmqctl eval "{ok, P} = application:get_env(rabbit, enabled_plugins_file), io:format(""~s~n"", [P])."') do @set enabled_plugins_file=%%F
            if exist "!enabled_plugins_file!" (
                set RABBITMQ_ENABLED_PLUGINS_FILE=!enabled_plugins_file!
            )
            REM set enabled_plugins_file=
        )
    )

    if exist "!RABBITMQ_PLUGINS_DIR!" (
        REM RabbitMQ was started with "make run-broker" from its own
        REM source tree. Take rabbit_common from the plugins directory.
        set ERL_LIBS=!RABBITMQ_PLUGINS_DIR!;!ERL_LIBS!
    ) else (
        REM RabbitMQ runs from a testsuite or a plugin. The .ez files are
        REM not available under RabbitMQ source tree. We need to look at
        REM $DEPS_DIR and default locations.

        if "!DEPS_DIR!" == "" (
            if exist "!RABBITMQ_HOME!\..\..\deps\rabbit_common\erlang.mk" (
                REM Dependencies in the Umbrella or a plugin.
                set DEPS_DIR_norm="!RABBITMQ_HOME!\..\..\deps"
            ) else (
                if exist "!RABBITMQ_HOME!\deps\rabbit_common\erlang.mk" (
                    REM Dependencies in the broker.
                    set DEPS_DIR_norm="!RABBITMQ_HOME!\deps"
                )
            )
        ) else (
            for /f "delims=" %%F in ("!DEPS_DIR!") do @set DEPS_DIR_norm=%%~dpsF%%~nF%%~xF
        )

        set ERL_LIBS=!DEPS_DIR_norm!;!ERL_LIBS!
    )
) else (
    if exist "!RABBITMQ_PLUGINS_DIR!" (
        REM RabbitMQ was started from its install directory. Take
        REM rabbit_common from the plugins directory.
        set ERL_LIBS=!RABBITMQ_PLUGINS_DIR!;!ERL_LIBS!
    )
)

REM Ensure all paths in ERL_LIBS do not contains non-ASCII characters.
set ERL_LIBS_orig=%ERL_LIBS%
set ERL_LIBS=
call :filter_paths "%ERL_LIBS_orig%"
goto :filter_paths_done

:filter_paths
set paths=%1
set paths=%paths:"=%
for /f "tokens=1* delims=;" %%a in ("%paths%") do (
    if not "%%a" == "" call :filter_path %%a
    if not "%%b" == "" call :filter_paths %%b
)
set paths=
exit /b

:filter_path
set ERL_LIBS=%ERL_LIBS%;%~dps1%~n1%~x1
exit /b

:filter_paths_done

REM Environment cleanup
set BOOT_MODULE=
set CONFIG_FILE=
set ENABLED_PLUGINS_FILE=
set LOG_BASE=
set MNESIA_BASE=
set PLUGINS_DIR=
set SCRIPT_DIR=
set SCRIPT_NAME=
set TDP0=

REM ##--- End of overridden <var_name> variables
REM
REM # Since we source this elsewhere, don't accidentally stop execution
REM true
<|MERGE_RESOLUTION|>--- conflicted
+++ resolved
@@ -1,412 +1,392 @@
-@echo off
-
-REM Scopes the variables to the current batch file
-REM setlocal
-
-rem Preserve values that might contain exclamation marks before
-rem enabling delayed expansion
-set TDP0=%~dp0
-REM setlocal enabledelayedexpansion
-
-REM SCRIPT_DIR=`dirname $SCRIPT_PATH`
-REM RABBITMQ_HOME="${SCRIPT_DIR}/.."
-set SCRIPT_DIR=%TDP0%
-set SCRIPT_NAME=%1
-for /f "delims=" %%F in ("%SCRIPT_DIR%..") do set RABBITMQ_HOME=%%~dpsF%%~nF%%~xF
-
-REM If ERLANG_HOME is not defined, check if "erl.exe" is available in
-REM the path and use that.
-if not defined ERLANG_HOME (
-    for /f "delims=" %%F in ('where.exe erl.exe') do @set ERL_PATH=%%F
-    if exist "!ERL_PATH!" (
-        for /f "delims=" %%F in ("!ERL_PATH!") do set ERL_DIRNAME=%%~dpF
-        for /f "delims=" %%F in ("!ERL_DIRNAME!\..") do @set ERLANG_HOME=%%~dpsF%%~nF%%~xF
-    )
-    set ERL_PATH=
-    set ERL_DIRNAME=
-)
-
-REM ## Set defaults
-REM . ${SCRIPT_DIR}/rabbitmq-defaults
-call "%SCRIPT_DIR%\rabbitmq-defaults.bat"
-
-REM These common defaults aren't referenced in the batch scripts
-REM ## Common defaults
-REM SERVER_ERL_ARGS="+P 1048576"
-REM
-REM # warn about old rabbitmq.conf file, if no new one
-REM if [ -f /etc/rabbitmq/rabbitmq.conf ] && \
-REM    [ ! -f ${CONF_ENV_FILE} ] ; then
-REM     echo -n "WARNING: ignoring /etc/rabbitmq/rabbitmq.conf -- "
-REM     echo "location has moved to ${CONF_ENV_FILE}"
-REM fi
-
-REM ERL_ARGS aren't referenced in the batch scripts
-REM Common defaults
-REM set SERVER_ERL_ARGS=+P 1048576
-
-REM ## Get configuration variables from the configure environment file
-REM [ -f ${CONF_ENV_FILE} ] && . ${CONF_ENV_FILE} || true
-if exist "!RABBITMQ_CONF_ENV_FILE!" (
-    call "!RABBITMQ_CONF_ENV_FILE!"
-)
-
-REM Make sure $RABBITMQ_BASE contains no non-ASCII characters.
-if not exist "!RABBITMQ_BASE!" (
-    mkdir "!RABBITMQ_BASE!"
-)
-for /f "delims=" %%F in ("!RABBITMQ_BASE!") do set RABBITMQ_BASE=%%~sF
-
-REM Check for the short names here too
-if "!RABBITMQ_USE_LONGNAME!"=="" (
-    if "!USE_LONGNAME!"=="" (
-        set RABBITMQ_NAME_TYPE="-sname"
-        set NAMETYPE=shortnames
-    )
-)
-
-if "!RABBITMQ_USE_LONGNAME!"=="true" (
-    if "!USE_LONGNAME!"=="true" (
-        set RABBITMQ_NAME_TYPE="-name"
-        set NAMETYPE=longnames
-    )
-)
-
-REM [ "x" = "x$RABBITMQ_NODENAME" ] && RABBITMQ_NODENAME=${NODENAME}
-if "!RABBITMQ_NODENAME!"=="" (
-    if "!NODENAME!"=="" (
-        REM We use Erlang to query the local hostname because
-        REM !COMPUTERNAME! and Erlang may return different results.
-        for /f "delims=" %%F in ('call "%ERLANG_HOME%\bin\erl.exe" -A0 -noinput -boot start_clean -eval "net_kernel:start([list_to_atom(""rabbit-gethostname-"" ++ os:getpid()), %NAMETYPE%]), [_, H] = string:tokens(atom_to_list(node()), ""@""), io:format(""~s~n"", [H]), init:stop()."') do @set HOSTNAME=%%F
-        set RABBITMQ_NODENAME=rabbit@!HOSTNAME!
-        set HOSTNAME=
-    ) else (
-        set RABBITMQ_NODENAME=!NODENAME!
-    )
-)
-set NAMETYPE=
-
-REM
-REM ##--- Set environment vars RABBITMQ_<var_name> to defaults if not set
-REM
-REM DEFAULT_NODE_IP_ADDRESS=auto
-REM DEFAULT_NODE_PORT=5672
-REM [ "x" = "x$RABBITMQ_NODE_IP_ADDRESS" ] && RABBITMQ_NODE_IP_ADDRESS=${NODE_IP_ADDRESS}
-REM [ "x" = "x$RABBITMQ_NODE_PORT" ] && RABBITMQ_NODE_PORT=${NODE_PORT}
-REM [ "x" = "x$RABBITMQ_NODE_IP_ADDRESS" ] && [ "x" != "x$RABBITMQ_NODE_PORT" ] && RABBITMQ_NODE_IP_ADDRESS=${DEFAULT_NODE_IP_ADDRESS}
-REM [ "x" != "x$RABBITMQ_NODE_IP_ADDRESS" ] && [ "x" = "x$RABBITMQ_NODE_PORT" ] && RABBITMQ_NODE_PORT=${DEFAULT_NODE_PORT}
-
-REM if "!RABBITMQ_NODE_IP_ADDRESS!"=="" (
-REM    if not "!RABBITMQ_NODE_PORT!"=="" (
-REM       set RABBITMQ_NODE_IP_ADDRESS=auto
-REM    )
-REM ) else (
-REM    if "!RABBITMQ_NODE_PORT!"=="" (
-REM       set RABBITMQ_NODE_PORT=5672
-REM    )
-REM )
-
-if "!RABBITMQ_NODE_IP_ADDRESS!"=="" (
-    if not "!NODE_IP_ADDRESS!"=="" (
-        set RABBITMQ_NODE_IP_ADDRESS=!NODE_IP_ADDRESS!
-    )
-)
-
-if "!RABBITMQ_NODE_PORT!"=="" (
-    if not "!NODE_PORT!"=="" (
-        set RABBITMQ_NODE_PORT=!NODE_PORT!
-    )
-)
-
-if "!RABBITMQ_NODE_IP_ADDRESS!"=="" (
-    if not "!RABBITMQ_NODE_PORT!"=="" (
-       set RABBITMQ_NODE_IP_ADDRESS=auto
-    )
-) else (
-    if "!RABBITMQ_NODE_PORT!"=="" (
-       set RABBITMQ_NODE_PORT=5672
-    )
-)
-
-REM [ "x" = "x$RABBITMQ_DIST_PORT" ] && RABBITMQ_DIST_PORT=${DIST_PORT}
-REM [ "x" = "x$RABBITMQ_DIST_PORT" ] && [ "x" = "x$RABBITMQ_NODE_PORT" ] && RABBITMQ_DIST_PORT=$((${DEFAULT_NODE_PORT} + 20000))
-REM [ "x" = "x$RABBITMQ_DIST_PORT" ] && [ "x" != "x$RABBITMQ_NODE_PORT" ] && RABBITMQ_DIST_PORT=$((${RABBITMQ_NODE_PORT} + 20000))
-
-if "!RABBITMQ_DIST_PORT!"=="" (
-    if "!DIST_PORT!"=="" (
-        if "!RABBITMQ_NODE_PORT!"=="" (
-            set RABBITMQ_DIST_PORT=25672
-        ) else (
-            set /a RABBITMQ_DIST_PORT=20000+!RABBITMQ_NODE_PORT!
-        )
-    ) else (
-        set RABBITMQ_DIST_PORT=!DIST_PORT!
-    )
-)
-
-REM [ "x" = "x$RABBITMQ_SERVER_ERL_ARGS" ] && RABBITMQ_SERVER_ERL_ARGS=${SERVER_ERL_ARGS}
-REM No Windows equivalent
-
-REM [ "x" = "x$RABBITMQ_CONFIG_FILE" ] && RABBITMQ_CONFIG_FILE=${CONFIG_FILE}
-if "!RABBITMQ_CONFIG_FILE!"=="" (
-    if "!CONFIG_FILE!"=="" (
-        set RABBITMQ_CONFIG_FILE=!RABBITMQ_BASE!\rabbitmq
-    ) else (
-        set RABBITMQ_CONFIG_FILE=!CONFIG_FILE!
-    )
-)
-
-REM [ "x" = "x$RABBITMQ_LOG_BASE" ] && RABBITMQ_LOG_BASE=${LOG_BASE}
-if "!RABBITMQ_LOG_BASE!"=="" (
-    if "!LOG_BASE!"=="" (
-        set RABBITMQ_LOG_BASE=!RABBITMQ_BASE!\log
-    ) else (
-        set RABBITMQ_LOG_BASE=!LOG_BASE!
-    )
-)
-if not exist "!RABBITMQ_LOG_BASE!" (
-    mkdir "!RABBITMQ_LOG_BASE!"
-)
-for /f "delims=" %%F in ("!RABBITMQ_LOG_BASE!") do set RABBITMQ_LOG_BASE=%%~sF
-
-REM [ "x" = "x$RABBITMQ_MNESIA_BASE" ] && RABBITMQ_MNESIA_BASE=${MNESIA_BASE}
-if "!RABBITMQ_MNESIA_BASE!"=="" (
-    if "!MNESIA_BASE!"=="" (
-        set RABBITMQ_MNESIA_BASE=!RABBITMQ_BASE!\db
-    ) else (
-        set RABBITMQ_MNESIA_BASE=!MNESIA_BASE!
-    )
-)
-if not exist "!RABBITMQ_MNESIA_BASE!" (
-    mkdir "!RABBITMQ_MNESIA_BASE!"
-)
-for /f "delims=" %%F in ("!RABBITMQ_MNESIA_BASE!") do set RABBITMQ_MNESIA_BASE=%%~sF
-
-REM [ "x" = "x$RABBITMQ_SERVER_START_ARGS" ] && RABBITMQ_SERVER_START_ARGS=${SERVER_START_ARGS}
-REM No Windows equivalent
-
-REM [ "x" = "x$RABBITMQ_SERVER_ADDITIONAL_ERL_ARGS" ] && RABBITMQ_SERVER_ADDITIONAL_ERL_ARGS=${SERVER_ADDITIONAL_ERL_ARGS}
-REM No Windows equivalent
-
-REM [ "x" = "x$RABBITMQ_MNESIA_DIR" ] && RABBITMQ_MNESIA_DIR=${MNESIA_DIR}
-REM [ "x" = "x$RABBITMQ_MNESIA_DIR" ] && RABBITMQ_MNESIA_DIR=${RABBITMQ_MNESIA_BASE}/${RABBITMQ_NODENAME}
-if "!RABBITMQ_MNESIA_DIR!"=="" (
-    if "!MNESIA_DIR!"=="" (
-        set RABBITMQ_MNESIA_DIR=!RABBITMQ_MNESIA_BASE!\!RABBITMQ_NODENAME!-mnesia
-    ) else (
-        set RABBITMQ_MNESIA_DIR=!MNESIA_DIR!
-    )
-)
-if not exist "!RABBITMQ_MNESIA_DIR!" (
-    mkdir "!RABBITMQ_MNESIA_DIR!"
-)
-for /f "delims=" %%F in ("!RABBITMQ_MNESIA_DIR!") do set RABBITMQ_MNESIA_DIR=%%~sF
-
-REM [ "x" = "x$RABBITMQ_PID_FILE" ] && RABBITMQ_PID_FILE=${PID_FILE}
-REM [ "x" = "x$RABBITMQ_PID_FILE" ] && RABBITMQ_PID_FILE=${RABBITMQ_MNESIA_DIR}.pid
-REM No Windows equivalent
-
-REM [ "x" = "x$RABBITMQ_BOOT_MODULE" ] && RABBITMQ_BOOT_MODULE=${BOOT_MODULE}
-if "!RABBITMQ_BOOT_MODULE!"=="" (
-    if "!BOOT_MODULE!"=="" (
-        set RABBITMQ_BOOT_MODULE=rabbit
-    ) else (
-        set RABBITMQ_BOOT_MODULE=!BOOT_MODULE!
-    )
-)
-
-REM [ "x" = "x$RABBITMQ_PLUGINS_EXPAND_DIR" ] && RABBITMQ_PLUGINS_EXPAND_DIR=${PLUGINS_EXPAND_DIR}
-REM [ "x" = "x$RABBITMQ_PLUGINS_EXPAND_DIR" ] && RABBITMQ_PLUGINS_EXPAND_DIR=${RABBITMQ_MNESIA_BASE}/${RABBITMQ_NODENAME}-plugins-expand
-if "!RABBITMQ_PLUGINS_EXPAND_DIR!"=="" (
-    if "!PLUGINS_EXPAND_DIR!"=="" (
-        set RABBITMQ_PLUGINS_EXPAND_DIR=!RABBITMQ_MNESIA_BASE!\!RABBITMQ_NODENAME!-plugins-expand
-    ) else (
-        set RABBITMQ_PLUGINS_EXPAND_DIR=!PLUGINS_EXPAND_DIR!
-    )
-)
-if not exist "!RABBITMQ_PLUGINS_EXPAND_DIR!" (
-    mkdir "!RABBITMQ_PLUGINS_EXPAND_DIR!"
-)
-for /f "delims=" %%F in ("!RABBITMQ_PLUGINS_EXPAND_DIR!") do set RABBITMQ_PLUGINS_EXPAND_DIR=%%~sF
-
-REM [ "x" = "x$RABBITMQ_ENABLED_PLUGINS_FILE" ] && RABBITMQ_ENABLED_PLUGINS_FILE=${ENABLED_PLUGINS_FILE}
-if "!RABBITMQ_ENABLED_PLUGINS_FILE!"=="" (
-    if "!ENABLED_PLUGINS_FILE!"=="" (
-        set RABBITMQ_ENABLED_PLUGINS_FILE=!RABBITMQ_BASE!\enabled_plugins
-    ) else (
-        set RABBITMQ_ENABLED_PLUGINS_FILE=!ENABLED_PLUGINS_FILE!
-    )
-) else (
-    set RABBITMQ_ENABLED_PLUGINS_FILE_source=environment
-)
-if not exist "!RABBITMQ_ENABLED_PLUGINS_FILE!" (
-    for /f "delims=" %%F in ("!RABBITMQ_ENABLED_PLUGINS_FILE!") do mkdir %%~dpF 2>NUL
-    copy /y NUL "!RABBITMQ_ENABLED_PLUGINS_FILE!" >NUL
-)
-for /f "delims=" %%F in ("!RABBITMQ_ENABLED_PLUGINS_FILE!") do set RABBITMQ_ENABLED_PLUGINS_FILE=%%~sF
-
-REM [ "x" = "x$RABBITMQ_PLUGINS_DIR" ] && RABBITMQ_PLUGINS_DIR=${PLUGINS_DIR}
-if "!RABBITMQ_PLUGINS_DIR!"=="" (
-    if "!PLUGINS_DIR!"=="" (
-        set RABBITMQ_PLUGINS_DIR=!RABBITMQ_HOME!\plugins
-    ) else (
-        set RABBITMQ_PLUGINS_DIR=!PLUGINS_DIR!
-    )
-) else (
-    set RABBITMQ_PLUGINS_DIR_source=environment
-)
-if not exist "!RABBITMQ_PLUGINS_DIR!" (
-    mkdir "!RABBITMQ_PLUGINS_DIR!"
-)
-for /f "delims=" %%F in ("!RABBITMQ_PLUGINS_DIR!") do set RABBITMQ_PLUGINS_DIR=%%~sF
-
-REM ## Log rotation
-REM [ "x" = "x$RABBITMQ_LOGS" ] && RABBITMQ_LOGS=${LOGS}
-REM [ "x" = "x$RABBITMQ_LOGS" ] && RABBITMQ_LOGS="${RABBITMQ_LOG_BASE}/${RABBITMQ_NODENAME}.log"
-if "!RABBITMQ_LOGS!"=="" (
-    if "!LOGS!"=="" (
-        set RABBITMQ_LOGS=!RABBITMQ_LOG_BASE!\!RABBITMQ_NODENAME!.log
-    ) else (
-        set RABBITMQ_LOGS=!LOGS!
-    )
-)
-if not "!RABBITMQ_LOGS" == "-" (
-    if not exist "!RABBITMQ_LOGS!" (
-        for /f "delims=" %%F in ("!RABBITMQ_LOGS!") do mkdir %%~dpF 2>NUL
-        copy /y NUL "!RABBITMQ_LOGS!" >NUL
-    )
-    for /f "delims=" %%F in ("!RABBITMQ_LOGS!") do set RABBITMQ_LOGS=%%~sF
-)
-
-<<<<<<< HEAD
-=======
-REM [ "x" = "x$RABBITMQ_SASL_LOGS" ] && RABBITMQ_SASL_LOGS=${SASL_LOGS}
-REM [ "x" = "x$RABBITMQ_SASL_LOGS" ] && RABBITMQ_SASL_LOGS="${RABBITMQ_LOG_BASE}/${RABBITMQ_NODENAME}-sasl.log"
-if "!RABBITMQ_SASL_LOGS!"=="" (
-    if "!SASL_LOGS!"=="" (
-        set RABBITMQ_SASL_LOGS=!RABBITMQ_LOG_BASE!\!RABBITMQ_NODENAME!-sasl.log
-    ) else (
-        set RABBITMQ_SASL_LOGS=!SASL_LOGS!
-    )
-)
-if not "!RABBITMQ_SASL_LOGS" == "-" (
-    if not exist "!RABBITMQ_SASL_LOGS!" (
-        for /f "delims=" %%F in ("!RABBITMQ_SASL_LOGS!") do mkdir %%~dpF 2>NUL
-        copy /y NUL "!RABBITMQ_SASL_LOGS!" >NUL
-    )
-    for /f "delims=" %%F in ("!RABBITMQ_SASL_LOGS!") do set RABBITMQ_SASL_LOGS=%%~sF
-)
-
->>>>>>> 44cd71d1
-REM [ "x" = "x$RABBITMQ_CTL_ERL_ARGS" ] && RABBITMQ_CTL_ERL_ARGS=${CTL_ERL_ARGS}
-if "!$RABBITMQ_CTL_ERL_ARGS!"=="" (
-    if not "!CTL_ERL_ARGS!"=="" (
-        set RABBITMQ_CTL_ERL_ARGS=!CTL_ERL_ARGS!
-    )
-)
-
-REM ADDITIONAL WINDOWS ONLY CONFIG ITEMS
-REM rabbitmq-plugins.bat
-REM if "!RABBITMQ_SERVICENAME!"=="" (
-REM     set RABBITMQ_SERVICENAME=RabbitMQ
-REM )
-
-if "!RABBITMQ_SERVICENAME!"=="" (
-    if "!SERVICENAME!"=="" (
-        set RABBITMQ_SERVICENAME=RabbitMQ
-    ) else (
-        set RABBITMQ_SERVICENAME=!SERVICENAME!
-    )
-)
-
-REM Development-specific environment.
-if defined RABBITMQ_DEV_ENV (
-    if "!SCRIPT_NAME!" == "rabbitmq-plugins" (
-        REM We may need to query the running node for the plugins directory
-        REM and the "enabled plugins" file.
-        if not "%RABBITMQ_PLUGINS_DIR_source%" == "environment" (
-            for /f "delims=" %%F in ('!SCRIPT_DIR!\rabbitmqctl eval "{ok, P} = application:get_env(rabbit, plugins_dir), io:format(""~s~n"", [P])."') do @set plugins_dir=%%F
-            if exist "!plugins_dir!" (
-                set RABBITMQ_PLUGINS_DIR=!plugins_dir!
-            )
-            REM set plugins_dir=
-        )
-        if not "%RABBITMQ_ENABLED_PLUGINS_FILE_source%" == "environment" (
-            for /f "delims=" %%F in ('!SCRIPT_DIR!\rabbitmqctl eval "{ok, P} = application:get_env(rabbit, enabled_plugins_file), io:format(""~s~n"", [P])."') do @set enabled_plugins_file=%%F
-            if exist "!enabled_plugins_file!" (
-                set RABBITMQ_ENABLED_PLUGINS_FILE=!enabled_plugins_file!
-            )
-            REM set enabled_plugins_file=
-        )
-    )
-
-    if exist "!RABBITMQ_PLUGINS_DIR!" (
-        REM RabbitMQ was started with "make run-broker" from its own
-        REM source tree. Take rabbit_common from the plugins directory.
-        set ERL_LIBS=!RABBITMQ_PLUGINS_DIR!;!ERL_LIBS!
-    ) else (
-        REM RabbitMQ runs from a testsuite or a plugin. The .ez files are
-        REM not available under RabbitMQ source tree. We need to look at
-        REM $DEPS_DIR and default locations.
-
-        if "!DEPS_DIR!" == "" (
-            if exist "!RABBITMQ_HOME!\..\..\deps\rabbit_common\erlang.mk" (
-                REM Dependencies in the Umbrella or a plugin.
-                set DEPS_DIR_norm="!RABBITMQ_HOME!\..\..\deps"
-            ) else (
-                if exist "!RABBITMQ_HOME!\deps\rabbit_common\erlang.mk" (
-                    REM Dependencies in the broker.
-                    set DEPS_DIR_norm="!RABBITMQ_HOME!\deps"
-                )
-            )
-        ) else (
-            for /f "delims=" %%F in ("!DEPS_DIR!") do @set DEPS_DIR_norm=%%~dpsF%%~nF%%~xF
-        )
-
-        set ERL_LIBS=!DEPS_DIR_norm!;!ERL_LIBS!
-    )
-) else (
-    if exist "!RABBITMQ_PLUGINS_DIR!" (
-        REM RabbitMQ was started from its install directory. Take
-        REM rabbit_common from the plugins directory.
-        set ERL_LIBS=!RABBITMQ_PLUGINS_DIR!;!ERL_LIBS!
-    )
-)
-
-REM Ensure all paths in ERL_LIBS do not contains non-ASCII characters.
-set ERL_LIBS_orig=%ERL_LIBS%
-set ERL_LIBS=
-call :filter_paths "%ERL_LIBS_orig%"
-goto :filter_paths_done
-
-:filter_paths
-set paths=%1
-set paths=%paths:"=%
-for /f "tokens=1* delims=;" %%a in ("%paths%") do (
-    if not "%%a" == "" call :filter_path %%a
-    if not "%%b" == "" call :filter_paths %%b
-)
-set paths=
-exit /b
-
-:filter_path
-set ERL_LIBS=%ERL_LIBS%;%~dps1%~n1%~x1
-exit /b
-
-:filter_paths_done
-
-REM Environment cleanup
-set BOOT_MODULE=
-set CONFIG_FILE=
-set ENABLED_PLUGINS_FILE=
-set LOG_BASE=
-set MNESIA_BASE=
-set PLUGINS_DIR=
-set SCRIPT_DIR=
-set SCRIPT_NAME=
-set TDP0=
-
-REM ##--- End of overridden <var_name> variables
-REM
-REM # Since we source this elsewhere, don't accidentally stop execution
-REM true
+@echo off
+
+REM Scopes the variables to the current batch file
+REM setlocal
+
+rem Preserve values that might contain exclamation marks before
+rem enabling delayed expansion
+set TDP0=%~dp0
+REM setlocal enabledelayedexpansion
+
+REM SCRIPT_DIR=`dirname $SCRIPT_PATH`
+REM RABBITMQ_HOME="${SCRIPT_DIR}/.."
+set SCRIPT_DIR=%TDP0%
+set SCRIPT_NAME=%1
+for /f "delims=" %%F in ("%SCRIPT_DIR%..") do set RABBITMQ_HOME=%%~dpsF%%~nF%%~xF
+
+REM If ERLANG_HOME is not defined, check if "erl.exe" is available in
+REM the path and use that.
+if not defined ERLANG_HOME (
+    for /f "delims=" %%F in ('where.exe erl.exe') do @set ERL_PATH=%%F
+    if exist "!ERL_PATH!" (
+        for /f "delims=" %%F in ("!ERL_PATH!") do set ERL_DIRNAME=%%~dpF
+        for /f "delims=" %%F in ("!ERL_DIRNAME!\..") do @set ERLANG_HOME=%%~dpsF%%~nF%%~xF
+    )
+    set ERL_PATH=
+    set ERL_DIRNAME=
+)
+
+REM ## Set defaults
+REM . ${SCRIPT_DIR}/rabbitmq-defaults
+call "%SCRIPT_DIR%\rabbitmq-defaults.bat"
+
+REM These common defaults aren't referenced in the batch scripts
+REM ## Common defaults
+REM SERVER_ERL_ARGS="+P 1048576"
+REM
+REM # warn about old rabbitmq.conf file, if no new one
+REM if [ -f /etc/rabbitmq/rabbitmq.conf ] && \
+REM    [ ! -f ${CONF_ENV_FILE} ] ; then
+REM     echo -n "WARNING: ignoring /etc/rabbitmq/rabbitmq.conf -- "
+REM     echo "location has moved to ${CONF_ENV_FILE}"
+REM fi
+
+REM ERL_ARGS aren't referenced in the batch scripts
+REM Common defaults
+REM set SERVER_ERL_ARGS=+P 1048576
+
+REM ## Get configuration variables from the configure environment file
+REM [ -f ${CONF_ENV_FILE} ] && . ${CONF_ENV_FILE} || true
+if exist "!RABBITMQ_CONF_ENV_FILE!" (
+    call "!RABBITMQ_CONF_ENV_FILE!"
+)
+
+REM Make sure $RABBITMQ_BASE contains no non-ASCII characters.
+if not exist "!RABBITMQ_BASE!" (
+    mkdir "!RABBITMQ_BASE!"
+)
+for /f "delims=" %%F in ("!RABBITMQ_BASE!") do set RABBITMQ_BASE=%%~sF
+
+REM Check for the short names here too
+if "!RABBITMQ_USE_LONGNAME!"=="" (
+    if "!USE_LONGNAME!"=="" (
+        set RABBITMQ_NAME_TYPE="-sname"
+        set NAMETYPE=shortnames
+    )
+)
+
+if "!RABBITMQ_USE_LONGNAME!"=="true" (
+    if "!USE_LONGNAME!"=="true" (
+        set RABBITMQ_NAME_TYPE="-name"
+        set NAMETYPE=longnames
+    )
+)
+
+REM [ "x" = "x$RABBITMQ_NODENAME" ] && RABBITMQ_NODENAME=${NODENAME}
+if "!RABBITMQ_NODENAME!"=="" (
+    if "!NODENAME!"=="" (
+        REM We use Erlang to query the local hostname because
+        REM !COMPUTERNAME! and Erlang may return different results.
+        for /f "delims=" %%F in ('call "%ERLANG_HOME%\bin\erl.exe" -A0 -noinput -boot start_clean -eval "net_kernel:start([list_to_atom(""rabbit-gethostname-"" ++ os:getpid()), %NAMETYPE%]), [_, H] = string:tokens(atom_to_list(node()), ""@""), io:format(""~s~n"", [H]), init:stop()."') do @set HOSTNAME=%%F
+        set RABBITMQ_NODENAME=rabbit@!HOSTNAME!
+        set HOSTNAME=
+    ) else (
+        set RABBITMQ_NODENAME=!NODENAME!
+    )
+)
+set NAMETYPE=
+
+REM
+REM ##--- Set environment vars RABBITMQ_<var_name> to defaults if not set
+REM
+REM DEFAULT_NODE_IP_ADDRESS=auto
+REM DEFAULT_NODE_PORT=5672
+REM [ "x" = "x$RABBITMQ_NODE_IP_ADDRESS" ] && RABBITMQ_NODE_IP_ADDRESS=${NODE_IP_ADDRESS}
+REM [ "x" = "x$RABBITMQ_NODE_PORT" ] && RABBITMQ_NODE_PORT=${NODE_PORT}
+REM [ "x" = "x$RABBITMQ_NODE_IP_ADDRESS" ] && [ "x" != "x$RABBITMQ_NODE_PORT" ] && RABBITMQ_NODE_IP_ADDRESS=${DEFAULT_NODE_IP_ADDRESS}
+REM [ "x" != "x$RABBITMQ_NODE_IP_ADDRESS" ] && [ "x" = "x$RABBITMQ_NODE_PORT" ] && RABBITMQ_NODE_PORT=${DEFAULT_NODE_PORT}
+
+REM if "!RABBITMQ_NODE_IP_ADDRESS!"=="" (
+REM    if not "!RABBITMQ_NODE_PORT!"=="" (
+REM       set RABBITMQ_NODE_IP_ADDRESS=auto
+REM    )
+REM ) else (
+REM    if "!RABBITMQ_NODE_PORT!"=="" (
+REM       set RABBITMQ_NODE_PORT=5672
+REM    )
+REM )
+
+if "!RABBITMQ_NODE_IP_ADDRESS!"=="" (
+    if not "!NODE_IP_ADDRESS!"=="" (
+        set RABBITMQ_NODE_IP_ADDRESS=!NODE_IP_ADDRESS!
+    )
+)
+
+if "!RABBITMQ_NODE_PORT!"=="" (
+    if not "!NODE_PORT!"=="" (
+        set RABBITMQ_NODE_PORT=!NODE_PORT!
+    )
+)
+
+if "!RABBITMQ_NODE_IP_ADDRESS!"=="" (
+    if not "!RABBITMQ_NODE_PORT!"=="" (
+       set RABBITMQ_NODE_IP_ADDRESS=auto
+    )
+) else (
+    if "!RABBITMQ_NODE_PORT!"=="" (
+       set RABBITMQ_NODE_PORT=5672
+    )
+)
+
+REM [ "x" = "x$RABBITMQ_DIST_PORT" ] && RABBITMQ_DIST_PORT=${DIST_PORT}
+REM [ "x" = "x$RABBITMQ_DIST_PORT" ] && [ "x" = "x$RABBITMQ_NODE_PORT" ] && RABBITMQ_DIST_PORT=$((${DEFAULT_NODE_PORT} + 20000))
+REM [ "x" = "x$RABBITMQ_DIST_PORT" ] && [ "x" != "x$RABBITMQ_NODE_PORT" ] && RABBITMQ_DIST_PORT=$((${RABBITMQ_NODE_PORT} + 20000))
+
+if "!RABBITMQ_DIST_PORT!"=="" (
+    if "!DIST_PORT!"=="" (
+        if "!RABBITMQ_NODE_PORT!"=="" (
+            set RABBITMQ_DIST_PORT=25672
+        ) else (
+            set /a RABBITMQ_DIST_PORT=20000+!RABBITMQ_NODE_PORT!
+        )
+    ) else (
+        set RABBITMQ_DIST_PORT=!DIST_PORT!
+    )
+)
+
+REM [ "x" = "x$RABBITMQ_SERVER_ERL_ARGS" ] && RABBITMQ_SERVER_ERL_ARGS=${SERVER_ERL_ARGS}
+REM No Windows equivalent
+
+REM [ "x" = "x$RABBITMQ_CONFIG_FILE" ] && RABBITMQ_CONFIG_FILE=${CONFIG_FILE}
+if "!RABBITMQ_CONFIG_FILE!"=="" (
+    if "!CONFIG_FILE!"=="" (
+        set RABBITMQ_CONFIG_FILE=!RABBITMQ_BASE!\rabbitmq
+    ) else (
+        set RABBITMQ_CONFIG_FILE=!CONFIG_FILE!
+    )
+)
+
+REM [ "x" = "x$RABBITMQ_LOG_BASE" ] && RABBITMQ_LOG_BASE=${LOG_BASE}
+if "!RABBITMQ_LOG_BASE!"=="" (
+    if "!LOG_BASE!"=="" (
+        set RABBITMQ_LOG_BASE=!RABBITMQ_BASE!\log
+    ) else (
+        set RABBITMQ_LOG_BASE=!LOG_BASE!
+    )
+)
+if not exist "!RABBITMQ_LOG_BASE!" (
+    mkdir "!RABBITMQ_LOG_BASE!"
+)
+for /f "delims=" %%F in ("!RABBITMQ_LOG_BASE!") do set RABBITMQ_LOG_BASE=%%~sF
+
+REM [ "x" = "x$RABBITMQ_MNESIA_BASE" ] && RABBITMQ_MNESIA_BASE=${MNESIA_BASE}
+if "!RABBITMQ_MNESIA_BASE!"=="" (
+    if "!MNESIA_BASE!"=="" (
+        set RABBITMQ_MNESIA_BASE=!RABBITMQ_BASE!\db
+    ) else (
+        set RABBITMQ_MNESIA_BASE=!MNESIA_BASE!
+    )
+)
+if not exist "!RABBITMQ_MNESIA_BASE!" (
+    mkdir "!RABBITMQ_MNESIA_BASE!"
+)
+for /f "delims=" %%F in ("!RABBITMQ_MNESIA_BASE!") do set RABBITMQ_MNESIA_BASE=%%~sF
+
+REM [ "x" = "x$RABBITMQ_SERVER_START_ARGS" ] && RABBITMQ_SERVER_START_ARGS=${SERVER_START_ARGS}
+REM No Windows equivalent
+
+REM [ "x" = "x$RABBITMQ_SERVER_ADDITIONAL_ERL_ARGS" ] && RABBITMQ_SERVER_ADDITIONAL_ERL_ARGS=${SERVER_ADDITIONAL_ERL_ARGS}
+REM No Windows equivalent
+
+REM [ "x" = "x$RABBITMQ_MNESIA_DIR" ] && RABBITMQ_MNESIA_DIR=${MNESIA_DIR}
+REM [ "x" = "x$RABBITMQ_MNESIA_DIR" ] && RABBITMQ_MNESIA_DIR=${RABBITMQ_MNESIA_BASE}/${RABBITMQ_NODENAME}
+if "!RABBITMQ_MNESIA_DIR!"=="" (
+    if "!MNESIA_DIR!"=="" (
+        set RABBITMQ_MNESIA_DIR=!RABBITMQ_MNESIA_BASE!\!RABBITMQ_NODENAME!-mnesia
+    ) else (
+        set RABBITMQ_MNESIA_DIR=!MNESIA_DIR!
+    )
+)
+if not exist "!RABBITMQ_MNESIA_DIR!" (
+    mkdir "!RABBITMQ_MNESIA_DIR!"
+)
+for /f "delims=" %%F in ("!RABBITMQ_MNESIA_DIR!") do set RABBITMQ_MNESIA_DIR=%%~sF
+
+REM [ "x" = "x$RABBITMQ_PID_FILE" ] && RABBITMQ_PID_FILE=${PID_FILE}
+REM [ "x" = "x$RABBITMQ_PID_FILE" ] && RABBITMQ_PID_FILE=${RABBITMQ_MNESIA_DIR}.pid
+REM No Windows equivalent
+
+REM [ "x" = "x$RABBITMQ_BOOT_MODULE" ] && RABBITMQ_BOOT_MODULE=${BOOT_MODULE}
+if "!RABBITMQ_BOOT_MODULE!"=="" (
+    if "!BOOT_MODULE!"=="" (
+        set RABBITMQ_BOOT_MODULE=rabbit
+    ) else (
+        set RABBITMQ_BOOT_MODULE=!BOOT_MODULE!
+    )
+)
+
+REM [ "x" = "x$RABBITMQ_PLUGINS_EXPAND_DIR" ] && RABBITMQ_PLUGINS_EXPAND_DIR=${PLUGINS_EXPAND_DIR}
+REM [ "x" = "x$RABBITMQ_PLUGINS_EXPAND_DIR" ] && RABBITMQ_PLUGINS_EXPAND_DIR=${RABBITMQ_MNESIA_BASE}/${RABBITMQ_NODENAME}-plugins-expand
+if "!RABBITMQ_PLUGINS_EXPAND_DIR!"=="" (
+    if "!PLUGINS_EXPAND_DIR!"=="" (
+        set RABBITMQ_PLUGINS_EXPAND_DIR=!RABBITMQ_MNESIA_BASE!\!RABBITMQ_NODENAME!-plugins-expand
+    ) else (
+        set RABBITMQ_PLUGINS_EXPAND_DIR=!PLUGINS_EXPAND_DIR!
+    )
+)
+if not exist "!RABBITMQ_PLUGINS_EXPAND_DIR!" (
+    mkdir "!RABBITMQ_PLUGINS_EXPAND_DIR!"
+)
+for /f "delims=" %%F in ("!RABBITMQ_PLUGINS_EXPAND_DIR!") do set RABBITMQ_PLUGINS_EXPAND_DIR=%%~sF
+
+REM [ "x" = "x$RABBITMQ_ENABLED_PLUGINS_FILE" ] && RABBITMQ_ENABLED_PLUGINS_FILE=${ENABLED_PLUGINS_FILE}
+if "!RABBITMQ_ENABLED_PLUGINS_FILE!"=="" (
+    if "!ENABLED_PLUGINS_FILE!"=="" (
+        set RABBITMQ_ENABLED_PLUGINS_FILE=!RABBITMQ_BASE!\enabled_plugins
+    ) else (
+        set RABBITMQ_ENABLED_PLUGINS_FILE=!ENABLED_PLUGINS_FILE!
+    )
+) else (
+    set RABBITMQ_ENABLED_PLUGINS_FILE_source=environment
+)
+if not exist "!RABBITMQ_ENABLED_PLUGINS_FILE!" (
+    for /f "delims=" %%F in ("!RABBITMQ_ENABLED_PLUGINS_FILE!") do mkdir %%~dpF 2>NUL
+    copy /y NUL "!RABBITMQ_ENABLED_PLUGINS_FILE!" >NUL
+)
+for /f "delims=" %%F in ("!RABBITMQ_ENABLED_PLUGINS_FILE!") do set RABBITMQ_ENABLED_PLUGINS_FILE=%%~sF
+
+REM [ "x" = "x$RABBITMQ_PLUGINS_DIR" ] && RABBITMQ_PLUGINS_DIR=${PLUGINS_DIR}
+if "!RABBITMQ_PLUGINS_DIR!"=="" (
+    if "!PLUGINS_DIR!"=="" (
+        set RABBITMQ_PLUGINS_DIR=!RABBITMQ_HOME!\plugins
+    ) else (
+        set RABBITMQ_PLUGINS_DIR=!PLUGINS_DIR!
+    )
+) else (
+    set RABBITMQ_PLUGINS_DIR_source=environment
+)
+if not exist "!RABBITMQ_PLUGINS_DIR!" (
+    mkdir "!RABBITMQ_PLUGINS_DIR!"
+)
+for /f "delims=" %%F in ("!RABBITMQ_PLUGINS_DIR!") do set RABBITMQ_PLUGINS_DIR=%%~sF
+
+REM ## Log rotation
+REM [ "x" = "x$RABBITMQ_LOGS" ] && RABBITMQ_LOGS=${LOGS}
+REM [ "x" = "x$RABBITMQ_LOGS" ] && RABBITMQ_LOGS="${RABBITMQ_LOG_BASE}/${RABBITMQ_NODENAME}.log"
+if "!RABBITMQ_LOGS!"=="" (
+    if "!LOGS!"=="" (
+        set RABBITMQ_LOGS=!RABBITMQ_LOG_BASE!\!RABBITMQ_NODENAME!.log
+    ) else (
+        set RABBITMQ_LOGS=!LOGS!
+    )
+)
+if not "!RABBITMQ_LOGS" == "-" (
+    if not exist "!RABBITMQ_LOGS!" (
+        for /f "delims=" %%F in ("!RABBITMQ_LOGS!") do mkdir %%~dpF 2>NUL
+        copy /y NUL "!RABBITMQ_LOGS!" >NUL
+    )
+    for /f "delims=" %%F in ("!RABBITMQ_LOGS!") do set RABBITMQ_LOGS=%%~sF
+)
+
+REM [ "x" = "x$RABBITMQ_CTL_ERL_ARGS" ] && RABBITMQ_CTL_ERL_ARGS=${CTL_ERL_ARGS}
+if "!$RABBITMQ_CTL_ERL_ARGS!"=="" (
+    if not "!CTL_ERL_ARGS!"=="" (
+        set RABBITMQ_CTL_ERL_ARGS=!CTL_ERL_ARGS!
+    )
+)
+
+REM ADDITIONAL WINDOWS ONLY CONFIG ITEMS
+REM rabbitmq-plugins.bat
+REM if "!RABBITMQ_SERVICENAME!"=="" (
+REM     set RABBITMQ_SERVICENAME=RabbitMQ
+REM )
+
+if "!RABBITMQ_SERVICENAME!"=="" (
+    if "!SERVICENAME!"=="" (
+        set RABBITMQ_SERVICENAME=RabbitMQ
+    ) else (
+        set RABBITMQ_SERVICENAME=!SERVICENAME!
+    )
+)
+
+REM Development-specific environment.
+if defined RABBITMQ_DEV_ENV (
+    if "!SCRIPT_NAME!" == "rabbitmq-plugins" (
+        REM We may need to query the running node for the plugins directory
+        REM and the "enabled plugins" file.
+        if not "%RABBITMQ_PLUGINS_DIR_source%" == "environment" (
+            for /f "delims=" %%F in ('!SCRIPT_DIR!\rabbitmqctl eval "{ok, P} = application:get_env(rabbit, plugins_dir), io:format(""~s~n"", [P])."') do @set plugins_dir=%%F
+            if exist "!plugins_dir!" (
+                set RABBITMQ_PLUGINS_DIR=!plugins_dir!
+            )
+            REM set plugins_dir=
+        )
+        if not "%RABBITMQ_ENABLED_PLUGINS_FILE_source%" == "environment" (
+            for /f "delims=" %%F in ('!SCRIPT_DIR!\rabbitmqctl eval "{ok, P} = application:get_env(rabbit, enabled_plugins_file), io:format(""~s~n"", [P])."') do @set enabled_plugins_file=%%F
+            if exist "!enabled_plugins_file!" (
+                set RABBITMQ_ENABLED_PLUGINS_FILE=!enabled_plugins_file!
+            )
+            REM set enabled_plugins_file=
+        )
+    )
+
+    if exist "!RABBITMQ_PLUGINS_DIR!" (
+        REM RabbitMQ was started with "make run-broker" from its own
+        REM source tree. Take rabbit_common from the plugins directory.
+        set ERL_LIBS=!RABBITMQ_PLUGINS_DIR!;!ERL_LIBS!
+    ) else (
+        REM RabbitMQ runs from a testsuite or a plugin. The .ez files are
+        REM not available under RabbitMQ source tree. We need to look at
+        REM $DEPS_DIR and default locations.
+
+        if "!DEPS_DIR!" == "" (
+            if exist "!RABBITMQ_HOME!\..\..\deps\rabbit_common\erlang.mk" (
+                REM Dependencies in the Umbrella or a plugin.
+                set DEPS_DIR_norm="!RABBITMQ_HOME!\..\..\deps"
+            ) else (
+                if exist "!RABBITMQ_HOME!\deps\rabbit_common\erlang.mk" (
+                    REM Dependencies in the broker.
+                    set DEPS_DIR_norm="!RABBITMQ_HOME!\deps"
+                )
+            )
+        ) else (
+            for /f "delims=" %%F in ("!DEPS_DIR!") do @set DEPS_DIR_norm=%%~dpsF%%~nF%%~xF
+        )
+
+        set ERL_LIBS=!DEPS_DIR_norm!;!ERL_LIBS!
+    )
+) else (
+    if exist "!RABBITMQ_PLUGINS_DIR!" (
+        REM RabbitMQ was started from its install directory. Take
+        REM rabbit_common from the plugins directory.
+        set ERL_LIBS=!RABBITMQ_PLUGINS_DIR!;!ERL_LIBS!
+    )
+)
+
+REM Ensure all paths in ERL_LIBS do not contains non-ASCII characters.
+set ERL_LIBS_orig=%ERL_LIBS%
+set ERL_LIBS=
+call :filter_paths "%ERL_LIBS_orig%"
+goto :filter_paths_done
+
+:filter_paths
+set paths=%1
+set paths=%paths:"=%
+for /f "tokens=1* delims=;" %%a in ("%paths%") do (
+    if not "%%a" == "" call :filter_path %%a
+    if not "%%b" == "" call :filter_paths %%b
+)
+set paths=
+exit /b
+
+:filter_path
+set ERL_LIBS=%ERL_LIBS%;%~dps1%~n1%~x1
+exit /b
+
+:filter_paths_done
+
+REM Environment cleanup
+set BOOT_MODULE=
+set CONFIG_FILE=
+set ENABLED_PLUGINS_FILE=
+set LOG_BASE=
+set MNESIA_BASE=
+set PLUGINS_DIR=
+set SCRIPT_DIR=
+set SCRIPT_NAME=
+set TDP0=
+
+REM ##--- End of overridden <var_name> variables
+REM
+REM # Since we source this elsewhere, don't accidentally stop execution
+REM true